@echo off
:: Note: This script terminates WSL. Save your work before running it.

:: Check for administrator privileges.
net session >nul 2>&1 || goto :admin

:: Validate that required files are here.
if not exist wsl_networking.wprp (echo wsl_networking.wprp not found && exit /b 1)
if not exist networking.sh (echo networking.sh not found && exit /b 1)

<<<<<<< HEAD
:: Capture the store WSL version
echo "WSL version (Might be help text if store WSL is not installed):"
wsl.exe --version

:: List installed Windows features.
echo Windows features:
powershell.exe -NoProfile "Get-WindowsOptionalFeature -Online | ? State -eq Enabled | select FeatureName"

:: List all HNS objects.
=======
:: List installed Windows features
echo Windows features:
powershell.exe -NoProfile "Get-WindowsOptionalFeature -Online | ? State -eq Enabled | select FeatureName"

:: List all HNS objects
>>>>>>> 239c4814
echo HNS objects: 
hnsdiag list all -df

:: Print the Windows routing table.
echo Routing table:
netstat.exe -rn

:: The WSL HNS network is created once per boot. Resetting it to collect network creation logs.
echo Deleting HNS network
powershell.exe -NoProfile "Get-HnsNetwork | Where-Object {$_.Name -eq 'WSL'} | Remove-HnsNetwork"

:: Stop WSL.
net.exe stop WslService || net.exe stop LxssManager

:: Start packet capture.
powershell.exe -NoProfile "New-NetEventSession HnsPacketCapture -CaptureMode SaveToFile -LocalFilePath %cd%\\packets.etl" || goto :fail
powershell.exe -NoProfile "Add-NetEventPacketCaptureProvider -Level 5 -SessionName HnsPacketCapture -CaptureType BothPhysicalAndSwitch " || goto :fail
powershell.exe -NoProfile "Start-NetEventSession HnsPacketCapture" || goto :fail

:: Collect WSL logs.
wpr -start wsl_networking.wprp -filemode || goto :fail
wsl.exe tr -d "\r" ^| bash < ./networking.sh

wpr -stop wsl.etl || goto :fail
powershell -NoProfile "Stop-NetEventSession HnsPacketCapture;  Remove-NetEventSession HnsPacketCapture" || goto :fail

exit /b 0

:: Error message if the WSL logs fail to collect.
:fail
echo Failed to collect WSL logs.
powershell -NoProfile "Stop-NetEventSession HnsPacketCapture; Remove-NetEventSession HnsPacketCapture"
exit /b 1

:: Error message if the user does not have administrative privileges.
:admin
echo This script needs to run with administrative privileges.
exit /b 1<|MERGE_RESOLUTION|>--- conflicted
+++ resolved
@@ -1,50 +1,38 @@
 @echo off
 :: Note: This script terminates WSL. Save your work before running it.
 
-:: Check for administrator privileges.
+:: Check for administrator access
 net session >nul 2>&1 || goto :admin
 
-:: Validate that required files are here.
+:: Validate that required files are here
 if not exist wsl_networking.wprp (echo wsl_networking.wprp not found && exit /b 1)
 if not exist networking.sh (echo networking.sh not found && exit /b 1)
 
-<<<<<<< HEAD
-:: Capture the store WSL version
-echo "WSL version (Might be help text if store WSL is not installed):"
-wsl.exe --version
-
-:: List installed Windows features.
-echo Windows features:
-powershell.exe -NoProfile "Get-WindowsOptionalFeature -Online | ? State -eq Enabled | select FeatureName"
-
-:: List all HNS objects.
-=======
 :: List installed Windows features
 echo Windows features:
 powershell.exe -NoProfile "Get-WindowsOptionalFeature -Online | ? State -eq Enabled | select FeatureName"
 
 :: List all HNS objects
->>>>>>> 239c4814
 echo HNS objects: 
 hnsdiag list all -df
 
-:: Print the Windows routing table.
+:: Print the Windows routing table
 echo Routing table:
 netstat.exe -rn
 
-:: The WSL HNS network is created once per boot. Resetting it to collect network creation logs.
+:: The WSL HNS network is created once per boot. Resetting it to collect network creation logs
 echo Deleting HNS network
 powershell.exe -NoProfile "Get-HnsNetwork | Where-Object {$_.Name -eq 'WSL'} | Remove-HnsNetwork"
 
-:: Stop WSL.
-net.exe stop WslService || net.exe stop LxssManager
+:: Stop WSL
+net.exe stop LxssManager
 
-:: Start packet capture.
+:: Start packet capture
 powershell.exe -NoProfile "New-NetEventSession HnsPacketCapture -CaptureMode SaveToFile -LocalFilePath %cd%\\packets.etl" || goto :fail
 powershell.exe -NoProfile "Add-NetEventPacketCaptureProvider -Level 5 -SessionName HnsPacketCapture -CaptureType BothPhysicalAndSwitch " || goto :fail
 powershell.exe -NoProfile "Start-NetEventSession HnsPacketCapture" || goto :fail
 
-:: Collect WSL logs.
+:: Collect WSL logs
 wpr -start wsl_networking.wprp -filemode || goto :fail
 wsl.exe tr -d "\r" ^| bash < ./networking.sh
 
@@ -53,13 +41,11 @@
 
 exit /b 0
 
-:: Error message if the WSL logs fail to collect.
 :fail
-echo Failed to collect WSL logs.
+echo Failed to collect WSL logs
 powershell -NoProfile "Stop-NetEventSession HnsPacketCapture; Remove-NetEventSession HnsPacketCapture"
 exit /b 1
 
-:: Error message if the user does not have administrative privileges.
 :admin
-echo This script needs to run with administrative privileges.
+echo This script needs to run with administrative access
 exit /b 1