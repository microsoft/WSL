--- conflicted
+++ resolved
@@ -1743,9 +1743,6 @@
                 TimeoutSeconds.value(),
                 [&]() {
                     errno = wil::ResultFromCaughtException();
-<<<<<<< HEAD
-                    return errno == ENOENT || errno == ENXIO || errno == EIO || ((strcmp(Type, VIRTIO_FS_TYPE) == 0) && (errno == EINVAL));
-=======
 
                     // Generic device not ready errors
                     if (errno == ENXIO || errno == EIO || errno == ENOENT)
@@ -1763,7 +1760,6 @@
                     }
 
                     return false;
->>>>>>> f4b67e3c
                 });
         }
         else
