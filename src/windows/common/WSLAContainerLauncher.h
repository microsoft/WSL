/*++

Copyright (c) Microsoft. All rights reserved.

Module Name:

    WSLAContainerLauncher.h

Abstract:

    This file contains the definition for WSLAContainerLauncher.

--*/

#pragma once
#include "WSLAProcessLauncher.h"

namespace wsl::windows::common {

class RunningWSLAContainer
{
public:
    NON_COPYABLE(RunningWSLAContainer);
    DEFAULT_MOVABLE(RunningWSLAContainer);
    RunningWSLAContainer(wil::com_ptr<IWSLAContainer>&& Container, std::vector<WSLA_PROCESS_FD>&& fds);
    IWSLAContainer& Get();

    WSLA_CONTAINER_STATE State();
    ClientRunningWSLAProcess GetInitProcess();

private:
    wil::com_ptr<IWSLAContainer> m_container;
    std::vector<WSLA_PROCESS_FD> m_fds;
};

class WSLAContainerLauncher : private WSLAProcessLauncher
{
public:
    NON_COPYABLE(WSLAContainerLauncher);
    NON_MOVABLE(WSLAContainerLauncher);

    WSLAContainerLauncher(
        const std::string& Image,
        const std::string& Name,
        const std::string& EntryPoint = "",
        const std::vector<std::string>& Arguments = {},
        const std::vector<std::string>& Environment = {},
        WSLA_CONTAINER_NETWORK_TYPE containerNetworkType = WSLA_CONTAINER_NETWORK_TYPE::WSLA_CONTAINER_NETWORK_HOST,
        ProcessFlags Flags = ProcessFlags::Stdout | ProcessFlags::Stderr);

    void AddVolume(const std::wstring& HostPath, const std::string& ContainerPath, bool ReadOnly);
    void AddPort(uint16_t WindowsPort, uint16_t ContainerPort, int Family);

    RunningWSLAContainer Launch(IWSLASession& Session);
    std::pair<HRESULT, std::optional<RunningWSLAContainer>> LaunchNoThrow(IWSLASession& Session);

private:
    std::string m_image;
    std::string m_name;
<<<<<<< HEAD
    std::vector<WSLA_PORT_MAPPING> m_ports;
=======

    std::vector<WSLA_VOLUME> m_volumes;
    std::deque<std::wstring> m_hostPaths;
    std::deque<std::string> m_containerPaths;
>>>>>>> 170bb8f3
    WSLA_CONTAINER_NETWORK_TYPE m_containerNetworkType;
};
} // namespace wsl::windows::common<|MERGE_RESOLUTION|>--- conflicted
+++ resolved
@@ -57,14 +57,10 @@
 private:
     std::string m_image;
     std::string m_name;
-<<<<<<< HEAD
     std::vector<WSLA_PORT_MAPPING> m_ports;
-=======
-
     std::vector<WSLA_VOLUME> m_volumes;
     std::deque<std::wstring> m_hostPaths;
     std::deque<std::string> m_containerPaths;
->>>>>>> 170bb8f3
     WSLA_CONTAINER_NETWORK_TYPE m_containerNetworkType;
 };
 } // namespace wsl::windows::common