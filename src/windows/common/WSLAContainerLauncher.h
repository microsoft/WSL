/*++

Copyright (c) Microsoft. All rights reserved.

Module Name:

    WSLAContainerLauncher.h

Abstract:

    This file contains the definition for WSLAContainerLauncher.

--*/

#pragma once
#include "WSLAProcessLauncher.h"

namespace wsl::windows::common {

class RunningWSLAContainer
{
public:
    NON_COPYABLE(RunningWSLAContainer);
    DEFAULT_MOVABLE(RunningWSLAContainer);
    RunningWSLAContainer(wil::com_ptr<IWSLAContainer>&& Container, std::vector<WSLA_PROCESS_FD>&& fds);
    IWSLAContainer& Get();

    WSLA_CONTAINER_STATE State();
    ClientRunningWSLAProcess GetInitProcess();

private:
    wil::com_ptr<IWSLAContainer> m_container;
    std::vector<WSLA_PROCESS_FD> m_fds;
};

class WSLAContainerLauncher : private WSLAProcessLauncher
{
public:
    NON_COPYABLE(WSLAContainerLauncher);
    NON_MOVABLE(WSLAContainerLauncher);

    WSLAContainerLauncher(
        const std::string& Image,
        const std::string& Name,
        const std::string& EntryPoint = "",
        const std::vector<std::string>& Arguments = {},
        const std::vector<std::string>& Environment = {},
        WSLA_CONTAINER_NETWORK_TYPE containerNetworkType = WSLA_CONTAINER_NETWORK_TYPE::WSLA_CONTAINER_NETWORK_HOST,
        ProcessFlags Flags = ProcessFlags::Stdout | ProcessFlags::Stderr);

    void AddVolume(const std::wstring& HostPath, const std::string& ContainerPath, bool ReadOnly);
    void AddPort(uint16_t WindowsPort, uint16_t ContainerPort, int Family);

    RunningWSLAContainer Launch(IWSLASession& Session);
    std::pair<HRESULT, std::optional<RunningWSLAContainer>> LaunchNoThrow(IWSLASession& Session);

private:
    std::string m_image;
    std::string m_name;
<<<<<<< HEAD

    std::vector<WSLA_VOLUME> m_volumes;
    std::deque<std::wstring> m_hostPaths;
    std::deque<std::string> m_containerPaths;
=======
    WSLA_CONTAINER_NETWORK_TYPE m_containerNetworkType;
>>>>>>> 5d748e5f
};
} // namespace wsl::windows::common<|MERGE_RESOLUTION|>--- conflicted
+++ resolved
@@ -57,13 +57,10 @@
 private:
     std::string m_image;
     std::string m_name;
-<<<<<<< HEAD
 
     std::vector<WSLA_VOLUME> m_volumes;
     std::deque<std::wstring> m_hostPaths;
     std::deque<std::string> m_containerPaths;
-=======
     WSLA_CONTAINER_NETWORK_TYPE m_containerNetworkType;
->>>>>>> 5d748e5f
 };
 } // namespace wsl::windows::common