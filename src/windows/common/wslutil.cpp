--- conflicted
+++ resolved
@@ -135,7 +135,6 @@
     X_WIN32(ERROR_INVALID_SECURITY_DESCR),
     X(VM_E_INVALID_STATE),
     X_WIN32(STATUS_SHUTDOWN_IN_PROGRESS),
-<<<<<<< HEAD
     X(WININET_E_TIMEOUT),
     X(WSAEADDRNOTAVAIL),
     X_WIN32(ERROR_BAD_IMPERSONATION_LEVEL),
@@ -143,8 +142,6 @@
     X_WIN32(WSAETIMEDOUT),
     X_WIN32(ERROR_OPERATION_ABORTED),
     X_WIN32(WSAECONNREFUSED),
-=======
->>>>>>> 09c17eb6
     X_WIN32(ERROR_BAD_PATHNAME),
     X(WININET_E_TIMEOUT)};
 
