--- conflicted
+++ resolved
@@ -54,11 +54,11 @@
 {
 }
 
-<<<<<<< HEAD
 void WSLAContainerLauncher::AddPort(uint16_t WindowsPort, uint16_t ContainerPort, int Family)
 {
     m_ports.emplace_back(WSLA_PORT_MAPPING{.HostPort = WindowsPort, .ContainerPort = ContainerPort, .Family = Family});
-=======
+}
+
 void wsl::windows::common::WSLAContainerLauncher::AddVolume(const std::wstring& HostPath, const std::string& ContainerPath, bool ReadOnly)
 {
     // Store a copy of the path strings to the launcher to ensure the pointers in WSLA_VOLUME remain valid.
@@ -71,7 +71,6 @@
     vol.ReadOnly = ReadOnly ? TRUE : FALSE;
 
     m_volumes.push_back(vol);
->>>>>>> 170bb8f3
 }
 
 std::pair<HRESULT, std::optional<RunningWSLAContainer>> WSLAContainerLauncher::LaunchNoThrow(IWSLASession& Session)
