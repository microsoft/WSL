/*++

Copyright (c) Microsoft. All rights reserved.

Module Name:

    WSLAContainerLauncher.cpp

Abstract:

    This file contains the implementation for WSLAContainerLauncher.

--*/
#include "WSLAContainerLauncher.h"

using wsl::windows::common::ClientRunningWSLAProcess;
using wsl::windows::common::RunningWSLAContainer;
using wsl::windows::common::WSLAContainerLauncher;

RunningWSLAContainer::RunningWSLAContainer(wil::com_ptr<IWSLAContainer>&& Container, std::vector<WSLA_PROCESS_FD>&& fds) :
    m_container(std::move(Container)), m_fds(std::move(fds))
{
}

IWSLAContainer& RunningWSLAContainer::Get()
{
    return *m_container;
}

WSLA_CONTAINER_STATE RunningWSLAContainer::State()
{
    WSLA_CONTAINER_STATE state{};
    THROW_IF_FAILED(m_container->GetState(&state));
    return state;
}

ClientRunningWSLAProcess RunningWSLAContainer::GetInitProcess()
{
    wil::com_ptr<IWSLAProcess> process;
    THROW_IF_FAILED(m_container->GetInitProcess(&process));

    return ClientRunningWSLAProcess{std::move(process), std::move(m_fds)};
}

WSLAContainerLauncher::WSLAContainerLauncher(
    const std::string& Image,
    const std::string& Name,
    const std::string& EntryPoint,
    const std::vector<std::string>& Arguments,
    const std::vector<std::string>& Environment,
    ProcessFlags Flags) :
    WSLAProcessLauncher(EntryPoint, Arguments, Environment, Flags), m_image(Image), m_name(Name)
{
}

void wsl::windows::common::WSLAContainerLauncher::AddVolume(const std::wstring& HostPath, const std::string& ContainerPath, bool ReadOnly)
{
<<<<<<< HEAD
    // Store a copy of the path strings to the launcher to ensure their references remain valid until we start the container.
    const auto& hostPath = m_hostPaths.emplace_back(HostPath);
    const auto& containerPath = m_containerPaths.emplace_back(ContainerPath);
     
=======
    // Store a copy of the path strings to the launcher to ensure the pointers in WSLA_VOLUME remain valid.
    const auto& hostPath = m_hostPaths.emplace_back(HostPath);
    const auto& containerPath = m_containerPaths.emplace_back(ContainerPath);

>>>>>>> 192b051d
    WSLA_VOLUME vol{};
    vol.HostPath = hostPath.c_str();
    vol.ContainerPath = containerPath.c_str();
    vol.ReadOnly = ReadOnly ? TRUE : FALSE;
<<<<<<< HEAD
    
=======

>>>>>>> 192b051d
    m_volumes.push_back(vol);
}

std::pair<HRESULT, std::optional<RunningWSLAContainer>> WSLAContainerLauncher::LaunchNoThrow(IWSLASession& Session)
{
    WSLA_CONTAINER_OPTIONS options{};
    options.Image = m_image.c_str();
    options.Name = m_name.c_str();
    auto [processOptions, commandLinePtrs, environmentPtrs] = CreateProcessOptions();
    options.InitProcessOptions = processOptions;

    if (m_executable.empty())
    {
        options.InitProcessOptions.Executable = nullptr;
    }
    
    options.VolumesCount = static_cast<ULONG>(m_volumes.size());
    options.Volumes = m_volumes.size() > 0 ? m_volumes.data() : nullptr;

    if (!m_volumes.empty())
    {
        options.Volumes = m_volumes.data();
        options.VolumesCount = gsl::narrow_cast<ULONG>(m_volumes.size());
    }

    // TODO: Support volumes, ports, flags, shm size, container networking mode, etc.
    wil::com_ptr<IWSLAContainer> container;
    auto result = Session.CreateContainer(&options, &container);
    if (FAILED(result))
    {
        return std::pair<HRESULT, std::optional<RunningWSLAContainer>>(result, std::optional<RunningWSLAContainer>{});
    }

    return std::make_pair(S_OK, RunningWSLAContainer{std::move(container), std::move(m_fds)});
}

RunningWSLAContainer WSLAContainerLauncher::Launch(IWSLASession& Session)
{
    auto [result, container] = LaunchNoThrow(Session);
    THROW_IF_FAILED(result);

    return std::move(container.value());
}<|MERGE_RESOLUTION|>--- conflicted
+++ resolved
@@ -55,26 +55,15 @@
 
 void wsl::windows::common::WSLAContainerLauncher::AddVolume(const std::wstring& HostPath, const std::string& ContainerPath, bool ReadOnly)
 {
-<<<<<<< HEAD
-    // Store a copy of the path strings to the launcher to ensure their references remain valid until we start the container.
-    const auto& hostPath = m_hostPaths.emplace_back(HostPath);
-    const auto& containerPath = m_containerPaths.emplace_back(ContainerPath);
-     
-=======
     // Store a copy of the path strings to the launcher to ensure the pointers in WSLA_VOLUME remain valid.
     const auto& hostPath = m_hostPaths.emplace_back(HostPath);
     const auto& containerPath = m_containerPaths.emplace_back(ContainerPath);
 
->>>>>>> 192b051d
     WSLA_VOLUME vol{};
     vol.HostPath = hostPath.c_str();
     vol.ContainerPath = containerPath.c_str();
     vol.ReadOnly = ReadOnly ? TRUE : FALSE;
-<<<<<<< HEAD
-    
-=======
 
->>>>>>> 192b051d
     m_volumes.push_back(vol);
 }
 
@@ -94,12 +83,6 @@
     options.VolumesCount = static_cast<ULONG>(m_volumes.size());
     options.Volumes = m_volumes.size() > 0 ? m_volumes.data() : nullptr;
 
-    if (!m_volumes.empty())
-    {
-        options.Volumes = m_volumes.data();
-        options.VolumesCount = gsl::narrow_cast<ULONG>(m_volumes.size());
-    }
-
     // TODO: Support volumes, ports, flags, shm size, container networking mode, etc.
     wil::com_ptr<IWSLAContainer> container;
     auto result = Session.CreateContainer(&options, &container);
