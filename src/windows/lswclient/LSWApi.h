/*++

Copyright (c) Microsoft. All rights reserved.

Module Name:

    LSWApi.h

Abstract:

    TODO

--*/
#pragma once

#include <windows.h>
#include <stdint.h>
#include <stdbool.h>

#ifdef __cplusplus
extern "C" {
#endif

struct WSL_VERSION_INFORMATION
{
    uint32_t Major;
    uint32_t Minor;
    uint32_t Revision;
};

HRESULT WslGetVersion(struct WSL_VERSION_INFORMATION* Version);

struct Memory
{
    uint64_t MemoryMb;
};

struct CPU
{
    uint32_t CpuCount;
};

enum VirtualMachineTerminationReason
{
    VirtualMachineTerminationReasonUnknown,
    VirtualMachineTerminationReasonShutdown,
    VirtualMachineTerminationReasonCrashed,
};

typedef HRESULT (*VirtualMachineTerminationCallback)(void*, enum VirtualMachineTerminationReason, LPCWSTR);

struct Options
{
    uint32_t BootTimeoutMs;
    HANDLE Dmesg;
    VirtualMachineTerminationCallback TerminationCallback;
    void* TerminationContext;
    bool EnableDebugShell;
    bool EnableEarlyBootDmesg;
};

enum NetworkingMode
{
    NetworkingModeNone,
    NetworkingModeNAT
};

struct Networking
{
    enum NetworkingMode Mode;
    bool DnsTunneling; // Not implemented yet.
};

struct VirtualMachineSettings
{
    LPCWSTR DisplayName;  // Not implemented yet
    struct Memory Memory; // Not implemented yet
    struct CPU CPU;       // Not implemented yet
    struct Options Options;
    struct Networking Networking;
};

typedef void* LSWVirtualMachineHandle;

HRESULT WslCreateVirtualMachine(const struct VirtualMachineSettings* Settings, LSWVirtualMachineHandle* VirtualMachine);

struct DiskAttachSettings
{
    LPCWSTR WindowsPath;
    bool ReadOnly;
};

struct AttachedDiskInformation
{
    ULONG ScsiLun;
    char Device[10];
};

HRESULT WslAttachDisk(LSWVirtualMachineHandle VirtualMachine, const struct DiskAttachSettings* Settings, struct AttachedDiskInformation* AttachedDisk);

enum MountFlags
{
    MountFlagsNone = 0,
    MountFlagsChroot = 1,
    MountFlagsWriteableOverlayFs = 2,
};

struct MountSettings
{
    const char* Device;
    const char* Target;
    const char* Type;
    const char* Options;
    uint32_t Flags;
};

HRESULT WslMount(LSWVirtualMachineHandle VirtualMachine, const struct MountSettings* Settings);

enum FileDescriptorType
{
    Default,
    TerminalInput,
    TerminalOutput
};

struct ProcessFileDescriptorSettings
{
    int32_t Number;
    enum FileDescriptorType Type; // Not implemented yet
    HANDLE Handle;
};

struct CreateProcessSettings
{
    const char* Executable;
    char const** Arguments;
    char const** Environment;
    const char* CurrentDirectory;
    uint32_t FdCount;
    struct ProcessFileDescriptorSettings* FileDescriptors;
};

HRESULT WslCreateLinuxProcess(LSWVirtualMachineHandle VirtualMachine, struct CreateProcessSettings* Settings, int32_t* Pid);

enum ProcessState
{
    ProcessStateUnknown,
    ProcessStateRunning,
    ProcessStateExited,
    ProcessStateSignaled
};

struct WaitResult
{
    enum ProcessState State;
    int32_t Code; // Signal number or exit code
};

struct PortMappingSettings
{
    uint16_t WindowsPort;
    uint16_t LinuxPort;
    int AddressFamily;
};

HRESULT WslLaunchInteractiveTerminal(HANDLE Input, HANDLE Output, HANDLE* Process);

HRESULT WslWaitForLinuxProcess(LSWVirtualMachineHandle VirtualMachine, int32_t Pid, uint64_t TimeoutMs, struct WaitResult* Result);

HRESULT WslSignalLinuxProcess(LSWVirtualMachineHandle VirtualMachine, int32_t Pid, int32_t Signal);

HRESULT WslShutdownVirtualMachine(LSWVirtualMachineHandle VirtualMachine, uint64_t TimeoutMs);

void WslReleaseVirtualMachine(LSWVirtualMachineHandle VirtualMachine);

HRESULT WslLaunchDebugShell(LSWVirtualMachineHandle VirtualMachine, HANDLE* Process); // Used for development, might remove

HRESULT WslMapPort(LSWVirtualMachineHandle VirtualMachine, const struct PortMappingSettings* Settings);

HRESULT WslUnmapPort(LSWVirtualMachineHandle VirtualMachine, const struct PortMappingSettings* Settings);

<<<<<<< HEAD
HRESULT WslUnmount(LSWVirtualMachineHandle VirtualMachine, const char* Path);

HRESULT WslDetachDisk(LSWVirtualMachineHandle VirtualMachine, ULONG Lun);
=======
enum WslInstallComponent
{
    WslInstallComponentNone = 0,
    WslInstallComponentVMPOC = 1,
    WslInstallComponentWslOC = 2,
    WslInstallComponentWslPackage = 4,
};

HRESULT WslQueryMissingComponents(enum WslInstallComponent* Components);

typedef void (*WslInstallCallback)(enum WslInstallComponent, uint64_t, uint64_t, void*);

HRESULT WslInstallComponents(enum WslInstallComponent Components, WslInstallCallback ProgressCallback, void* Context);

// Used for testing until the package is published.
HRESULT WslSetPackageUrl(LPCWSTR Url);
>>>>>>> d7ecaad1

#ifdef __cplusplus
}
#endif<|MERGE_RESOLUTION|>--- conflicted
+++ resolved
@@ -179,11 +179,10 @@
 
 HRESULT WslUnmapPort(LSWVirtualMachineHandle VirtualMachine, const struct PortMappingSettings* Settings);
 
-<<<<<<< HEAD
 HRESULT WslUnmount(LSWVirtualMachineHandle VirtualMachine, const char* Path);
 
 HRESULT WslDetachDisk(LSWVirtualMachineHandle VirtualMachine, ULONG Lun);
-=======
+
 enum WslInstallComponent
 {
     WslInstallComponentNone = 0,
@@ -200,7 +199,6 @@
 
 // Used for testing until the package is published.
 HRESULT WslSetPackageUrl(LPCWSTR Url);
->>>>>>> d7ecaad1
 
 #ifdef __cplusplus
 }
