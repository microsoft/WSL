--- conflicted
+++ resolved
@@ -18,27 +18,6 @@
 #include "wslrelay.h"
 #include "wslInstall.h"
 
-<<<<<<< HEAD
-/* namespace {
-
-void ConfigureComSecurity(IUnknown* Instance)
-{
-    wil::com_ptr_nothrow<IClientSecurity> clientSecurity;
-    THROW_IF_FAILED(Instance->QueryInterface(IID_PPV_ARGS(&clientSecurity)));
-
-    // Get the current proxy blanket settings.
-    DWORD authnSvc, authzSvc, authnLvl, capabilites;
-    THROW_IF_FAILED(clientSecurity->QueryBlanket(Instance, &authnSvc, &authzSvc, NULL, &authnLvl, NULL, NULL, &capabilites));
-
-    // Make sure that dynamic cloaking is used.
-    WI_ClearFlag(capabilites, EOAC_STATIC_CLOAKING);
-    WI_SetFlag(capabilites, EOAC_DYNAMIC_CLOAKING);
-    THROW_IF_FAILED(clientSecurity->SetBlanket(Instance, authnSvc, authzSvc, NULL, authnLvl, RPC_C_IMP_LEVEL_IMPERSONATE, NULL, capabilites));
-}
-} // namespace */
-
-=======
->>>>>>> cedbb94d
 class DECLSPEC_UUID("7BC4E198-6531-4FA6-ADE2-5EF3D2A04DFF") CallbackInstance
     : public Microsoft::WRL::RuntimeClass<Microsoft::WRL::RuntimeClassFlags<Microsoft::WRL::ClassicCom>, ITerminationCallback, IFastRundown>
 {
@@ -77,10 +56,6 @@
     wil::com_ptr<IWSLAUserSession> session;
 
     THROW_IF_FAILED(CoCreateInstance(__uuidof(WSLAUserSession), nullptr, CLSCTX_LOCAL_SERVER, IID_PPV_ARGS(&session)));
-<<<<<<< HEAD
-    // ConfigureComSecurity(session.get());
-=======
->>>>>>> cedbb94d
     wsl::windows::common::security::ConfigureForCOMImpersonation(session.get());
 
     /* wil::com_ptr<IWSLAVirtualMachine> virtualMachineInstance;
@@ -98,10 +73,6 @@
     settings.EnableGPU = UserSettings->GPU.Enable;
 
     THROW_IF_FAILED(session->CreateVirtualMachine(&settings, &virtualMachineInstance));
-<<<<<<< HEAD
-    // ConfigureComSecurity(virtualMachineInstance.get());
-=======
->>>>>>> cedbb94d
     wsl::windows::common::security::ConfigureForCOMImpersonation(virtualMachineInstance.get());
 
     // Register termination callback, if specified
