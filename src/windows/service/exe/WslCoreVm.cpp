/*++

Copyright (c) Microsoft. All rights reserved.

Module Name:

    WslCoreVm.cpp

Abstract:

    This file contains utility VM function definitions.

--*/

#include "precomp.h"
#include "WslCoreVm.h"
#include "WslCoreNetworkingSupport.h"
#include <lxfsshares.h>
#include "disk.hpp"
#include "WslCoreInstance.h"
#include "NatNetworking.h"
#include "BridgedNetworking.h"
#include "MirroredNetworking.h"
#include "WslCoreFirewallSupport.h"
#include "DnsResolver.h"
#include "VirtioNetworking.h"

#include <TraceLoggingProvider.h>

using msl::utilities::SafeInt;
using wsl::windows::common::helpers::WindowsBuildNumbers;
using namespace wsl::windows::common::registry;
using namespace wsl::windows::common::string;
using namespace std::string_literals;

// The default high-gap MMIO space is 16GB
#define DEFAULT_HIGH_MMIO_GAP_IN_MB (16 * _1KB)

// Start of unaddressable memory if guest only supports the minimum 36-bit addressing.
#define MAX_36_BIT_PAGE_IN_MB (0x1000000000 / _1MB)

// This device type is implemented by the external virtiofs vdev.
// {872270E1-A899-4AF6-B454-7193634435AD}
DEFINE_GUID(VIRTIO_VIRTIOFS_DEVICE_ID, 0x872270E1, 0xA899, 0x4AF6, 0xB4, 0x54, 0x71, 0x93, 0x63, 0x44, 0x35, 0xAD);

// This device type is implemented by the external virtio-pmem vdev.
// {EDBB24BB-5E19-40F4-8A0F-8224313064FD}
DEFINE_GUID(VIRTIO_PMEM_DEVICE_ID, 0xEDBB24BB, 0x5E19, 0x40F4, 0x8A, 0x0F, 0x82, 0x24, 0x31, 0x30, 0x64, 0xFD);

// Flags for virtiofs vdev device creation.
#define VIRTIO_FS_FLAGS_TYPE_FILES 0x8000
#define VIRTIO_FS_FLAGS_TYPE_SECTIONS 0x4000

#define WSLG_SHARED_MEMORY_SIZE_MB 8192
#define PAGE_SIZE 0x1000

static constexpr size_t c_bootEntropy = 0x1000;
static constexpr auto c_localDevicesKey = L"SOFTWARE\\Microsoft\\Terminal Server Client\\LocalDevices";

// {ABB755FC-1B86-4255-83E2-E5787ABCF6C2}
static constexpr GUID c_pmemClassId = {0xABB755FC, 0x1B86, 0x4255, {0x83, 0xe2, 0xe5, 0x78, 0x7a, 0xbc, 0xf6, 0xc2}};

#define LXSS_ENABLE_GUI_APPS() (m_vmConfig.EnableGuiApps && (m_systemDistroDeviceId != ULONG_MAX))

using namespace wsl::windows::common;
using wsl::core::NetworkingMode;
using wsl::core::networking::NetworkEndpoint;
using wsl::core::networking::NetworkSettings;
using wsl::shared::Localization;
using wsl::windows::common::Context;
using wsl::windows::common::ExecutionContext;

const std::wstring WslCoreVm::c_defaultTag = L"default"s;

namespace {
INT64
RequiredExtraMmioSpaceForPmemFileInMb(_In_ PCWSTR FilePath)
{
    // Open the file and retrieve the file's size.
    const wil::unique_hfile fileHandle{CreateFile(FilePath, FILE_READ_ATTRIBUTES, FILE_SHARE_READ, nullptr, OPEN_EXISTING, 0, nullptr)};
    THROW_LAST_ERROR_IF(!fileHandle);

    LARGE_INTEGER fileSizeBytes;
    THROW_IF_WIN32_BOOL_FALSE(GetFileSizeEx(fileHandle.get(), &fileSizeBytes));

    // The file is mapped to the VM using PCI BARs, which can only be a power of two. Therefore,
    // round the file size up to the nearest power of two.
    fileSizeBytes.QuadPart = wsl::windows::common::helpers::RoundUpToNearestPowerOfTwo(fileSizeBytes.QuadPart);

    // Convert from bytes to megabytes. Ensure that we don't truncate a 512kb file to 0mb.
    return std::max(fileSizeBytes.QuadPart / static_cast<INT64>(_1MB), 1i64);
}
} // namespace

WslCoreVm::WslCoreVm(_In_ wsl::core::Config&& VmConfig) :
    m_vmConfig(std::move(VmConfig)), m_traceClient(m_vmConfig.EnableTelemetry)
{
}

std::unique_ptr<WslCoreVm> WslCoreVm::Create(_In_ const wil::shared_handle& UserToken, _In_ wsl::core::Config&& VmConfig, _In_ const GUID& VmId)
{
    auto newInstance = std::unique_ptr<WslCoreVm>{new WslCoreVm{std::move(VmConfig)}};
    try
    {
        const auto startTimeMs = GetTickCount64();
        auto privateKernel = !newInstance->m_vmConfig.KernelPath.empty();
        // Log telemetry on how long it took to create the VM
        WSL_LOG_TELEMETRY(
            "CreateVmBegin", PDT_ProductAndServicePerformance, TraceLoggingValue(VmId, "vmId"), CONFIG_TELEMETRY(newInstance->m_vmConfig));

        newInstance->Initialize(VmId, UserToken);

        const auto timeToCreateVmMs = GetTickCount64() - startTimeMs;
        WSL_LOG_TELEMETRY(
            "CreateVmEnd",
            PDT_ProductAndServicePerformance,
            TraceLoggingValue(privateKernel, "privateKernel"),
            TraceLoggingValue(newInstance->m_kernelVersionString.c_str(), "kernelVersion"),
            TraceLoggingValue(newInstance->m_runtimeId, "vmId"),
            TraceLoggingValue(timeToCreateVmMs, "timeToCreateVmMs"),
            CONFIG_TELEMETRY(newInstance->m_vmConfig));
    }
    catch (...)
    {
        const auto hr = wil::ResultFromCaughtException();

        // Log telemetry when the WSL VM fails to start including the error
        WSL_LOG_TELEMETRY(
            "FailedToStartVm",
            PDT_ProductAndServicePerformance,
            TraceLoggingValue(VmId, "vmId"),
            TraceLoggingValue(hr, "error"),
            CONFIG_TELEMETRY(newInstance->m_vmConfig));

        if (hr == HRESULT_FROM_WIN32(WSAENOTCONN) || hr == HRESULT_FROM_WIN32(WSAECONNRESET) || hr == HRESULT_FROM_WIN32(WSAETIMEDOUT))
        {
            // A kernel panic can cause an hvsocket error. If we hit this, wait one second for an HCS notification to give a better error for the user.
            if (newInstance->m_vmCrashEvent.wait(1000))
            {
                if (newInstance->m_vmCrashLogFile.has_value())
                {
                    THROW_HR_WITH_USER_ERROR(
                        WSL_E_VM_CRASHED,
                        wsl::shared::Localization::MessageWSL2Crashed() + L"\r\n" +
                            Localization::MessageWSL2CrashedStackTrace(newInstance->m_vmCrashLogFile.value()));
                }
                else
                {
                    THROW_HR_WITH_USER_ERROR(WSL_E_VM_CRASHED, wsl::shared::Localization::MessageWSL2Crashed());
                }
            }
        }

        throw;
    }

    return newInstance;
}

void WslCoreVm::Initialize(const GUID& VmId, const wil::shared_handle& UserToken)
{
    auto signalEarlyTermination = wil::scope_exit([&] { m_terminatingEvent.SetEvent(); });

    // create a restricted version of the token.
    m_userToken = UserToken;
    m_restrictedToken = wsl::windows::common::security::CreateRestrictedToken(m_userToken.get());

    // Make a copy of the user sid.
    auto tokenUser = wil::get_token_information<TOKEN_USER>(m_userToken.get());
    THROW_IF_WIN32_BOOL_FALSE(::CopySid(sizeof(m_userSid), &m_userSid.Sid, tokenUser->User.Sid));

    // Generate a machine ID string based on the VM ID. This is used for some HCS APIs.
    m_machineId = wsl::shared::string::GuidToString<wchar_t>(VmId, wsl::shared::string::GuidToStringFlags::Uppercase);

    // Set the install path of the package.
    m_installPath = wsl::windows::common::wslutil::GetBasePath();

    // Initialize the path to the tools folder.
    m_rootFsPath = m_installPath / LXSS_TOOLS_DIRECTORY;

    // Store the path of the user profile.
    m_userProfile = wsl::windows::common::helpers::GetUserProfilePath(m_userToken.get());

    // Query the Windows version.
    m_windowsVersion = wsl::windows::common::helpers::GetWindowsVersion();

    // Create a temporary folder for the VM.
    try
    {
        const auto runAsUser = wil::impersonate_token(m_userToken.get());
        m_tempPath = wsl::windows::common::filesystem::GetTempFolderPath(m_userToken.get()) / m_machineId;

        wil::CreateDirectoryDeep(m_tempPath.c_str());
        m_tempDirectoryCreated = true;
    }
    CATCH_LOG();

    // If a private kernel was not specified, use the default.
    m_defaultKernel = m_vmConfig.KernelPath.empty();
    if (m_defaultKernel)
    {
#ifdef WSL_KERNEL_PATH

        m_vmConfig.KernelPath = TEXT(WSL_KERNEL_PATH);

#else

        m_vmConfig.KernelPath = m_rootFsPath / LXSS_VM_MODE_KERNEL_NAME;

#endif
    }
    else
    {
        if (!wsl::windows::common::filesystem::FileExists(m_vmConfig.KernelPath.c_str()))
        {
            THROW_HR_WITH_USER_ERROR(
                WSL_E_CUSTOM_KERNEL_NOT_FOUND,
                Localization::MessageCustomKernelNotFound(
                    wsl::windows::common::helpers::GetWslConfigPath(m_userToken.get()), m_vmConfig.KernelPath.c_str()));
        }

        // Direct boot is not supported on ARM64. Modify the rootfs directory to be a temporary directory that contains
        // copies of the initrd file and private kernel.
        if constexpr (wsl::shared::Arm64)
        {
            auto impersonate = wil::impersonate_token(m_userToken.get());

            m_rootFsPath = m_tempPath / LXSS_ROOTFS_DIRECTORY;
            wil::CreateDirectoryDeep(m_rootFsPath.c_str());
            auto initRdPath = m_installPath / LXSS_TOOLS_DIRECTORY / LXSS_VM_MODE_INITRD_NAME;

            auto targetPath = m_rootFsPath / LXSS_VM_MODE_INITRD_NAME;
            THROW_IF_WIN32_BOOL_FALSE(CopyFileW(initRdPath.c_str(), targetPath.c_str(), TRUE));

            targetPath = m_rootFsPath / LXSS_VM_MODE_KERNEL_NAME;
            THROW_IF_WIN32_BOOL_FALSE(CopyFileW(m_vmConfig.KernelPath.c_str(), targetPath.c_str(), TRUE));
        }
    }

    // If the user did not specify custom modules, use the default modules only if using the default kernel.
    if (m_vmConfig.KernelModulesPath.empty())
    {
        if (m_defaultKernel)
        {
#ifdef WSL_KERNEL_MODULES_PATH

            m_vmConfig.KernelModulesPath = std::wstring(TEXT(WSL_KERNEL_MODULES_PATH));

#else

            m_vmConfig.KernelModulesPath = m_rootFsPath / L"modules.vhd";

#endif
        }
    }
    else
    {
        if (!wsl::windows::common::filesystem::FileExists(m_vmConfig.KernelModulesPath.c_str()))
        {
            THROW_HR_WITH_USER_ERROR(
                WSL_E_CUSTOM_KERNEL_NOT_FOUND,
                Localization::MessageCustomKernelModulesNotFound(
                    wsl::windows::common::helpers::GetWslConfigPath(m_userToken.get()), m_vmConfig.KernelModulesPath.c_str()));
        }

        if (m_defaultKernel)
        {
            THROW_HR_WITH_USER_ERROR(WSL_E_CUSTOM_KERNEL_NOT_FOUND, Localization::MessageMismatchedKernelModulesError());
        }
    }

    // If debug console was requested, create a randomly-named pipe and spawn a wslhost process to read from the pipe.
    //
    // N.B. wslhost.exe is launched at medium integrity level and its lifetime
    //      is tied to the lifetime of the utility VM.
    if (m_vmConfig.EnableDebugConsole || !m_vmConfig.DebugConsoleLogFile.empty())
    {
        try
        {
            m_vmConfig.EnableDebugConsole = true;
            m_comPipe0 = wsl::windows::common::helpers::GetUniquePipeName();
        }
        CATCH_LOG()
    }

    // If the system supports virtio console serial ports, use dmesg capture for telemetry and/or debug output.
    // Legacy serial is much slower, so this is not enabled without virtio console support.
<<<<<<< HEAD
    m_vmConfig.EnableDebugShell &= helpers::IsVirtioSerialConsoleSupported();
    if (m_vmConfig.EnableDebugShell)
=======
    auto enableVirtioSerial = m_vmConfig.EnableVirtio && helpers::IsVirtioSerialConsoleSupported();
    m_vmConfig.EnableDebugShell &= enableVirtioSerial;
    if (enableVirtioSerial)
>>>>>>> dde52d07
    {
        try
        {
            bool enableTelemetry = TraceLoggingProviderEnabled(g_hTraceLoggingProvider, WINEVENT_LEVEL_INFO, 0);
            m_dmesgCollector = DmesgCollector::Create(
                VmId, m_vmExitEvent, enableTelemetry, m_vmConfig.EnableDebugConsole, m_comPipe0, m_vmConfig.EnableEarlyBootLogging, {});

            WSL_LOG("DMESG collector created");

            if (m_vmConfig.EnableDebugShell)
            {
                m_debugShellPipe = wsl::windows::common::wslutil::GetDebugShellPipeName(&m_userSid.Sid);
            }

            // Initialize the guest telemetry logger.
            m_gnsTelemetryLogger = GuestTelemetryLogger::Create(VmId, m_vmExitEvent);
        }
        CATCH_LOG()
    }

    if (m_vmConfig.EnableDebugConsole)
    {
        try
        {
            // If specified, create a file to log the debug console output.
            wil::unique_hfile logFile;
            if (!m_vmConfig.DebugConsoleLogFile.empty())
            {
                auto impersonate = wil::impersonate_token(m_userToken.get());
                logFile.reset(CreateFileW(
                    m_vmConfig.DebugConsoleLogFile.c_str(), FILE_APPEND_DATA, (FILE_SHARE_READ | FILE_SHARE_WRITE), nullptr, OPEN_ALWAYS, 0, nullptr));

                LOG_LAST_ERROR_IF(!logFile);
            }

            wsl::windows::common::helpers::LaunchDebugConsole(
                m_comPipe0.c_str(), !!m_dmesgCollector, m_restrictedToken.get(), logFile ? logFile.get() : nullptr, !m_vmConfig.EnableTelemetry);
        }
        CATCH_LOG()
    }

    // Create the utility VM and store the runtime ID.
    std::wstring json = GenerateConfigJson();
    m_system = wsl::windows::common::hcs::CreateComputeSystem(m_machineId.c_str(), json.c_str());
    m_runtimeId = wsl::windows::common::hcs::GetRuntimeId(m_system.get());
    WI_ASSERT(IsEqualGUID(VmId, m_runtimeId));

    m_deviceHostSupport = wil::MakeOrThrow<DeviceHostProxy>(m_machineId, m_runtimeId);

    // Create a socket listening for connections from mini_init.
    m_listenSocket = wsl::windows::common::hvsocket::Listen(m_runtimeId, LX_INIT_UTILITY_VM_INIT_PORT);

    if (m_vmConfig.MaxCrashDumpCount >= 0)
    {
        auto crashDumpSocket = wsl::windows::common::hvsocket::Listen(m_runtimeId, LX_INIT_UTILITY_VM_CRASH_DUMP_PORT);
        THROW_LAST_ERROR_IF(!crashDumpSocket);
        m_crashDumpCollectionThread =
            std::thread{[this, socket = std::move(crashDumpSocket)]() mutable { CollectCrashDumps(std::move(socket)); }};
    }

    // Register a callback to detect if the utility VM exits unexpectedly.
    wsl::windows::common::hcs::RegisterCallback(m_system.get(), s_OnExit, this);
    signalEarlyTermination.release();

    // Start the utility VM.
    try
    {
        wsl::windows::common::hcs::StartComputeSystem(m_system.get(), json.c_str());
    }
    catch (...)
    {
        // Reset m_system so we don't try to wait for termination in the destructor, since the VM isn't even running.
        m_system.reset();
        throw;
    }

    // Add GPUs to the utility VM.
    if (m_vmConfig.EnableGpuSupport)
    {
        ExecutionContext context(Context::ConfigureGpu);

        hcs::ModifySettingRequest<hcs::GpuConfiguration> gpuRequest{};
        gpuRequest.ResourcePath = L"VirtualMachine/ComputeTopology/Gpu";
        gpuRequest.RequestType = hcs::ModifyRequestType::Update;
        gpuRequest.Settings.AssignmentMode = hcs::GpuAssignmentMode::Mirror;
        gpuRequest.Settings.AllowVendorExtension = true;
        if (wsl::windows::common::helpers::IsDisableVgpuSettingsSupported())
        {
            gpuRequest.Settings.DisableGdiAcceleration = true;
            gpuRequest.Settings.DisablePresentation = true;
        }

        wsl::windows::common::hcs::ModifyComputeSystem(m_system.get(), wsl::shared::ToJsonW(gpuRequest).c_str());

        // Also add 9p shares for the library directories.
        // N.B. These are not hosted by the out-of-proc drvfs 9p server because the GPU shares
        //      should work even if drvfs is disabled.
        auto addShare = [&](PCWSTR name, PCWSTR path) {
            constexpr auto flags = (hcs::Plan9ShareFlags::ReadOnly | hcs::Plan9ShareFlags::AllowOptions);
            wsl::windows::common::hcs::AddPlan9Share(m_system.get(), name, name, path, LX_INIT_UTILITY_VM_PLAN9_PORT, flags);
        };

        std::wstring path;
        THROW_IF_FAILED(wil::ExpandEnvironmentStringsW(L"%SystemRoot%\\System32\\DriverStore\\FileRepository", path));
        addShare(TEXT(LXSS_GPU_DRIVERS_SHARE), path.c_str());

        // N.B. There are inbox and packaged versions of the Direct 3D libraries. The packaged
        //      versions take presidence by using overlayfs in the guest.
        THROW_IF_FAILED(wil::ExpandEnvironmentStringsW(L"%SystemRoot%\\System32\\lxss\\lib", path));

        if (wsl::windows::common::filesystem::FileExists(path.c_str()))
        {
            try
            {
                addShare(TEXT(LXSS_GPU_INBOX_LIB_SHARE), path.c_str());
                m_enableInboxGpuLibs = true;
            }
            CATCH_LOG()
        }

#ifdef WSL_GPU_LIB_PATH

        path = TEXT(WSL_GPU_LIB_PATH);

#else

        path = m_installPath / L"lib";

#endif

        addShare(TEXT(LXSS_GPU_PACKAGED_LIB_SHARE), path.c_str());
    }

    // Asynchronously add drvfs devices if supported.
    if (m_vmConfig.EnableHostFileSystemAccess)
    {
        std::promise<bool> initialResult;
        m_drvfsInitialResult = initialResult.get_future();
        auto guestDeviceLock = m_guestDeviceLock.lock_exclusive();
        std::thread([this, guestDeviceLock = std::move(guestDeviceLock), initialResult = std::move(initialResult)]() mutable {
            try
            {
                wsl::windows::common::wslutil::SetThreadDescription(L"InitializeDrvfs");
                initialResult.set_value(InitializeDrvFsLockHeld(m_userToken.get()));
            }
            catch (...)
            {
                try
                {
                    initialResult.set_exception(std::current_exception());
                }
                CATCH_LOG()
            }
        }).detach();
    }

    // Accept a connection from mini_init with a receive timeout so the service does not get stuck waiting for a response from the VM.
    m_miniInitChannel = wsl::shared::SocketChannel{AcceptConnection(m_vmConfig.KernelBootTimeout), "mini_init", m_terminatingEvent.get()};

    // Accept the connection from the Linux guest for notifications.
    m_notifyChannel = AcceptConnection(m_vmConfig.KernelBootTimeout);

    // Receive and parse the guest kernel version
    ReadGuestCapabilities();

    // Mount the system distro.
    switch (m_systemDistroDeviceType)
    {
    case LxMiniInitMountDeviceTypeLun:
        m_systemDistroDeviceId =
            AttachDiskLockHeld(m_vmConfig.SystemDistroPath.c_str(), DiskType::VHD, MountFlags::ReadOnly, {}, false, m_userToken.get());
        break;

    case LxMiniInitMountDeviceTypePmem:
        m_systemDistroDeviceId = MountFileAsPersistentMemory(c_pmemClassId, m_vmConfig.SystemDistroPath.c_str(), true);
        break;

    default:
        break;
    }

    // Mount the kernel modules VHD.
    ULONG modulesLun = ULONG_MAX;
    if (!m_vmConfig.KernelModulesPath.empty())
    {
        modulesLun =
            AttachDiskLockHeld(m_vmConfig.KernelModulesPath.c_str(), DiskType::VHD, MountFlags::ReadOnly, {}, false, m_userToken.get());
    }

    // Attempt to create and mount the swap vhd.
    //
    // N.B. This can fail if the target directory is compressed, encrypted, or if
    //      the user does not have write access.
    ULONG swapLun = ULONG_MAX;
    if ((m_systemDistroDeviceId != ULONG_MAX) && (m_vmConfig.SwapSizeBytes > 0))
    {
        try
        {
            {
                // If no user-specified swap vhd file path was specified, use a
                // path in the temp directory.
                auto runAsUser = wil::impersonate_token(m_userToken.get());
                if (m_vmConfig.SwapFilePath.empty())
                {
                    m_vmConfig.SwapFilePath = m_tempPath / L"swap";
                }

                // Ensure the swap vhd ends with the vhdx file extension.
                if (!wsl::windows::common::string::IsPathComponentEqual(
                        m_vmConfig.SwapFilePath.extension().native(), wsl::windows::common::wslutil::c_vhdxFileExtension))
                {
                    m_vmConfig.SwapFilePath += wsl::windows::common::wslutil::c_vhdxFileExtension;
                }

                // Create the VHD with an additional page for swap overhead.
                m_vmConfig.SwapSizeBytes += PAGE_SIZE;
                auto result = wil::ResultFromException([&]() {
                    wsl::core::filesystem::CreateVhd(m_vmConfig.SwapFilePath.c_str(), m_vmConfig.SwapSizeBytes, &m_userSid.Sid, false, false);
                    m_swapFileCreated = true;
                });

                if (result == HRESULT_FROM_WIN32(ERROR_FILE_EXISTS))
                {
                    auto handle = wsl::core::filesystem::OpenVhd(
                        m_vmConfig.SwapFilePath.c_str(), VIRTUAL_DISK_ACCESS_CREATE | VIRTUAL_DISK_ACCESS_METAOPS | VIRTUAL_DISK_ACCESS_GET_INFO);
                    wsl::core::filesystem::ResizeExistingVhd(handle.get(), m_vmConfig.SwapSizeBytes, RESIZE_VIRTUAL_DISK_FLAG_ALLOW_UNSAFE_VIRTUAL_SIZE);
                }
                else if (FAILED(result))
                {
                    EMIT_USER_WARNING(wsl::shared::Localization::MessagedFailedToCreateSwapVhd(
                        m_vmConfig.SwapFilePath.c_str(), wsl::windows::common::wslutil::GetSystemErrorString(result).c_str()));

                    THROW_HR(result);
                }
            }

            swapLun = AttachDiskLockHeld(m_vmConfig.SwapFilePath.c_str(), DiskType::VHD, MountFlags::None, {}, false, m_userToken.get());
        }
        CATCH_LOG()
    }

    // Validate that the requesting network mode is supported.
    //
    // N.B. This must be done before sending the initial configuration message because some guest
    //      behavior is determined by the networking mode.
    ValidateNetworkingMode();

    // Send the early configuration message.
    wsl::shared::MessageWriter<LX_MINI_INIT_EARLY_CONFIG_MESSAGE> message(LxMiniInitMessageEarlyConfig);
    message->SwapLun = swapLun;
    message->SystemDistroDeviceType = m_systemDistroDeviceType;
    message->SystemDistroDeviceId = m_systemDistroDeviceId;
    message->PageReportingOrder = m_coldDiscardShiftSize;
    message->MemoryReclaimMode = static_cast<LX_MINI_INIT_MEMORY_RECLAIM_MODE>(m_vmConfig.MemoryReclaim);
    message->EnableDebugShell = m_vmConfig.EnableDebugShell;
    message->EnableSafeMode = m_vmConfig.EnableSafeMode;
    message->EnableDnsTunneling = m_vmConfig.EnableDnsTunneling;
    message->DefaultKernel = m_defaultKernel;
    message->KernelModulesDeviceId = modulesLun;
    message.WriteString(message->HostnameOffset, wsl::windows::common::filesystem::GetLinuxHostName());
    message.WriteString(message->KernelModulesListOffset, m_vmConfig.KernelModulesList);
    message->DnsTunnelingIpAddress = m_vmConfig.DnsTunnelingIpAddress.value_or(0);

    m_miniInitChannel.SendMessage<LX_MINI_INIT_EARLY_CONFIG_MESSAGE>(message.Span());

    {
        ExecutionContext context(Context::ConfigureNetworking);

        // Accept the connection from the guest network service and create the channel.
        wsl::core::GnsChannel gnsChannel(AcceptConnection(m_vmConfig.KernelBootTimeout));

        // Create hvsocket connection for DNS tunneling if enabled.
        wil::unique_socket dnsTunnelingSocket;
        if (m_vmConfig.EnableDnsTunneling)
        {
            dnsTunnelingSocket = AcceptConnection(m_vmConfig.KernelBootTimeout);
        }

        // Record the start time of the networking engine initialization so the duration can be logged.
        const auto startTime = std::chrono::steady_clock::now();

        // For NAT networking, ensure the network can be created. If creating the network fails, fall back to
        // virtio proxy networking mode.
        wsl::windows::common::hcs::unique_hcn_network natNetwork;
        if (m_vmConfig.NetworkingMode == NetworkingMode::Nat)
        {
            natNetwork = wsl::core::NatNetworking::CreateNetwork(m_vmConfig);
            if (!natNetwork)
            {
                EMIT_USER_WARNING(wsl::shared::Localization::MessageNetworkInitializationFailedFallback2(
                    ToString(m_vmConfig.NetworkingMode), ToString(NetworkingMode::VirtioProxy)));

                m_vmConfig.NetworkingMode = NetworkingMode::VirtioProxy;
            }
        }

        // Create and initialize the networking engine.
        const auto result = wil::ResultFromException(WI_DIAGNOSTICS_INFO, [&] {
            if (m_vmConfig.NetworkingMode == NetworkingMode::Mirrored)
            {
                m_networkingEngine = std::make_unique<wsl::core::MirroredNetworking>(
                    m_system.get(), std::move(gnsChannel), m_vmConfig, m_runtimeId, std::move(dnsTunnelingSocket));
            }
            else if (m_vmConfig.NetworkingMode == NetworkingMode::Nat)
            {
                WI_ASSERT(natNetwork);

                m_networkingEngine = std::make_unique<wsl::core::NatNetworking>(
                    m_system.get(), std::move(natNetwork), std::move(gnsChannel), m_vmConfig, std::move(dnsTunnelingSocket));
            }
            else if (m_vmConfig.NetworkingMode == NetworkingMode::VirtioProxy)
            {
                auto virtioNetworkingEngine = std::make_unique<wsl::core::VirtioNetworking>(std::move(gnsChannel), m_vmConfig);
                virtioNetworkingEngine->OnAddGuestDevice([&](const GUID& Clsid, const GUID& DeviceId, PCWSTR Tag, PCWSTR Options) {
                    auto guestDeviceLock = m_guestDeviceLock.lock_exclusive();
                    return AddHdvShareWithOptions(DeviceId, Clsid, Tag, {}, Options, 0, m_userToken.get());
                });

                virtioNetworkingEngine->OnModifyOpenPorts([&](const GUID& Clsid, PCWSTR Tag, const SOCKADDR_INET& addr, int protocol, bool isOpen) {
                    if (protocol != IPPROTO_TCP && protocol != IPPROTO_UDP)
                    {
                        LOG_HR_MSG(HRESULT_FROM_WIN32(ERROR_NOT_SUPPORTED), "Unsupported bind protocol %d", protocol);
                        return 0;
                    }
                    else if (addr.si_family == AF_INET6)
                    {
                        // The virtio net adapter does not yet support IPv6 packets, so any traffic would arrive via
                        // IPv4. If the caller wants IPv4 they will also likely listen on an IPv4 address, which will
                        // be handled as a separate callback to this same code.
                        return 0;
                    }

                    auto guestDeviceLock = m_guestDeviceLock.lock_exclusive();
                    const auto server = m_deviceHostSupport->GetRemoteFileSystem(Clsid, c_defaultTag);
                    if (server)
                    {
                        std::wstring portString(L"tag=");
                        portString += Tag;
                        portString += L";port_number=";
                        portString += std::to_wstring(addr.Ipv4.sin_port);
                        if (protocol == IPPROTO_UDP)
                        {
                            portString += L";udp";
                        }
                        if (!isOpen)
                        {
                            portString += L";allocate=false";
                        }
                        else
                        {
                            std::wstring addrStr(L"000.000.000.000\0");
                            RtlIpv4AddressToStringW(&addr.Ipv4.sin_addr, addrStr.data());
                            portString += L";listen_addr=";
                            portString += addrStr;
                        }
                        LOG_IF_FAILED(server->AddShare(portString.c_str(), nullptr, 0));
                    }
                    return 0;
                });
                virtioNetworkingEngine->OnGuestInterfaceStateChanged([&](const std::string& name, bool isUp) {});
                m_networkingEngine.reset(virtioNetworkingEngine.release());
            }
            else if (m_vmConfig.NetworkingMode == NetworkingMode::Bridged)
            {
                m_networkingEngine = std::make_unique<wsl::core::BridgedNetworking>(m_system.get(), m_vmConfig);
            }
            else
            {
                WI_ASSERT(m_vmConfig.NetworkingMode == NetworkingMode::None);
            }

            if (m_networkingEngine)
            {
                m_networkingEngine->Initialize();
            }
        });

        // Find the interface type of the host interface that is most likely to give Internet connectivity
        const auto bestInterfaceIndex = wsl::core::networking::GetBestInterface();
        MIB_IFROW row{};
        row.dwIndex = bestInterfaceIndex;
        IFTYPE bestInterfaceType{};
        // Ignore failures
        if (row.dwIndex != 0 && SUCCEEDED_WIN32(GetIfEntry(&row)))
        {
            bestInterfaceType = row.dwType;
        }

        const auto endTime = std::chrono::steady_clock::now();

        // Log telemetry on the VM initialization including some of its key settings
        WSL_LOG_TELEMETRY(
            "WslCoreVmInitialize",
            PDT_ProductAndServicePerformance,
            TraceLoggingValue(m_runtimeId, "vmId"),
            TraceLoggingValue(ToString(m_vmConfig.NetworkingMode), "networkingMode"),
            TraceLoggingValue(m_vmConfig.FirewallConfig.Enabled(), "firewallEnabled"),
            TraceLoggingValue(m_vmConfig.EnableDnsTunneling, "dnsTunnelingEnabled"),
            TraceLoggingValue(
                m_vmConfig.DnsTunnelingIpAddress.has_value()
                    ? wsl::windows::common::string::IntegerIpv4ToWstring(m_vmConfig.DnsTunnelingIpAddress.value()).c_str()
                    : L"",
                "dnsTunnelingIpAddress"),
            TraceLoggingValue(bestInterfaceType, "bestInterfaceType"),
            TraceLoggingValue(result, "result"),
            TraceLoggingValue((std::chrono::duration_cast<std::chrono::milliseconds>(endTime - startTime)).count(), "durationMs"));

        if (FAILED(result))
        {
            const auto* context = ExecutionContext::Current();
            if (context != nullptr)
            {
                // We already have a specialized error message, display it to the user.
                const auto& currentError = context->ReportedError();
                if (currentError.has_value())
                {
                    auto strings = wsl::windows::common::wslutil::ErrorToString(currentError.value());
                    EMIT_USER_WARNING(Localization::MessageErrorCode(strings.Message, strings.Code));
                }
            }

            // If something failed during initialization that indicates a dependent service is not running,
            // inform the user to install the Virtual Machine Platform optional component.
            if (wsl::core::networking::IsNetworkErrorForMissingServices(result) &&
                !wsl::windows::common::wslutil::IsVirtualMachinePlatformInstalled())
            {
                wsl::windows::common::notifications::DisplayOptionalComponentsNotification();
                EMIT_USER_WARNING(Localization::MessageVirtualMachinePlatformNotInstalled());
            }

            // Fall back to no networking.
            EMIT_USER_WARNING(wsl::shared::Localization::MessageNetworkInitializationFailedFallback2(
                ToString(m_vmConfig.NetworkingMode), ToString(NetworkingMode::None)));

            m_vmConfig.NetworkingMode = NetworkingMode::None;
            m_networkingEngine.reset();
        }
    }

    // Perform additional initialization.
    InitializeGuest();
}

WslCoreVm::~WslCoreVm() noexcept
{
    TraceLoggingActivity<g_hTraceLoggingProvider, MICROSOFT_KEYWORD_MEASURES> activity;
    TraceLoggingWriteStart(
        activity,
        "TerminateVmStart",
        TelemetryPrivacyDataTag(PDT_ProductAndServicePerformance),
        TraceLoggingValue(m_runtimeId, "vmId"));

    m_networkingEngine.reset();

    auto lock = m_lock.lock_exclusive();

    if (m_drvfsInitialResult.valid())
    {
        try
        {
            m_drvfsInitialResult.get();
        }
        CATCH_LOG()
    }

    // Clear out the exit callback.
    {
        auto exitLock = m_exitCallbackLock.lock_exclusive();
        m_onExit = nullptr;

        // Signal that the vm is terminating
        // N.B. This might have already been signaled if the VM exited abnormally.
        m_terminatingEvent.SetEvent();
    }

    if (m_system)
    {
        bool unexpectedTerminate = m_vmExitEvent.is_signaled();
        bool forcedTerminate = false;

        // Close the socket to mini_init. This will cause mini_init to break out
        // of its message processing loop and perform a clean shutdown.
        m_miniInitChannel.Close();

        if (!unexpectedTerminate)
        {
            // Wait to receive the notification that the VM has exited.
            forcedTerminate = !m_vmExitEvent.wait(UTILITY_VM_SHUTDOWN_TIMEOUT);

            // If the notification did not arrive within the timeout, the VM is
            // forcefully terminated.
            if (forcedTerminate)
            {
                try
                {
                    wsl::windows::common::hcs::TerminateComputeSystem(m_system.get());
                }
                CATCH_LOG()
            }
        }

        m_vmExitEvent.wait(UTILITY_VM_TERMINATE_TIMEOUT);

        TraceLoggingWriteTagged(
            activity,
            "TerminateVm",
            TraceLoggingKeyword(MICROSOFT_KEYWORD_MEASURES),
            TelemetryPrivacyDataTag(PDT_ProductAndServicePerformance),
            TraceLoggingValue(WSL_PACKAGE_VERSION, "wslVersion"),
            TraceLoggingValue(m_runtimeId, "vmId"),
            TraceLoggingValue(forcedTerminate, "forceTerminate"),
            TraceLoggingValue(unexpectedTerminate, "unexpectedTerminate"),
            TraceLoggingValue(m_vmExitEvent.is_signaled(), "terminationCallbackReceived"),
            TraceLoggingValue(m_exitDetails.c_str(), "exitDetails"));
    }

    // Wait for the distro exit callback thread to exit.
    // The thread might not have been started, in that case joinable() returns false.
    if (m_distroExitThread.joinable())
    {
        m_distroExitThread.join();
    }

    if (m_virtioFsThread.joinable())
    {
        m_virtioFsThread.join();
    }

    if (m_crashDumpCollectionThread.joinable())
    {
        m_crashDumpCollectionThread.join();
    }

    // Close the handle to the VM. This will wait for any outstanding callbacks.
    m_system.reset();

    // This loops helps against a potential crash in build <= Windows 11 22H2.
    for (const auto& e : m_plan9Servers)
    {
        LOG_IF_FAILED(e.second->Teardown());
    }

    // Shutdown virtio device hosts.
    if (m_deviceHostSupport)
    {
        m_deviceHostSupport->Shutdown();
    }

    // Call RevokeVmAccess on each VHD that was added to the utility VM. This
    // ensures that the ACL on the VHD does not grow unbounded.
    std::for_each(m_attachedDisks.begin(), m_attachedDisks.end(), [&](const auto& Entry) {
        if ((Entry.first.Type == DiskType::PassThrough) && (WI_IsFlagSet(Entry.second.Flags, DiskStateFlags::Online)))
        {
            RestorePassthroughDiskState(Entry.first.Path.c_str());
        }

        if (WI_IsFlagSet(Entry.second.Flags, DiskStateFlags::AccessGranted))
        {
            try
            {
                wsl::windows::common::hcs::RevokeVmAccess(m_machineId.c_str(), Entry.first.Path.c_str());
            }
            CATCH_LOG()
        }
    });

    // Delete the swap vhd if one was created.
    if (m_swapFileCreated)
    {
        try
        {
            const auto runAsUser = wil::impersonate_token(m_userToken.get());
            LOG_IF_WIN32_BOOL_FALSE(DeleteFileW(m_vmConfig.SwapFilePath.c_str()));
        }
        CATCH_LOG()
    }

    // Delete the temp folder if it was created.
    if (m_tempDirectoryCreated)
    {
        try
        {
            const auto runAsUser = wil::impersonate_token(m_userToken.get());
            wil::RemoveDirectoryRecursive(m_tempPath.c_str());
        }
        CATCH_LOG()
    }

    // Delete the mstsc.exe local devices key if one was created.
    if (m_localDevicesKeyCreated)
    {
        try
        {
            const auto runAsUser = wil::impersonate_token(m_userToken.get());
            const auto userKey = wsl::windows::common::registry::OpenCurrentUser();
            const auto key = wsl::windows::common::registry::CreateKey(userKey.get(), c_localDevicesKey, KEY_SET_VALUE);
            THROW_IF_WIN32_ERROR(::RegDeleteKeyValueW(key.get(), nullptr, m_machineId.c_str()));
        }
        CATCH_LOG()
    }

    WSL_LOG("TerminateVmStop");
}

wil::unique_socket WslCoreVm::AcceptConnection(_In_ DWORD ReceiveTimeout, _In_ const std::source_location& Location) const
{
    auto socket =
        wsl::windows::common::hvsocket::Accept(m_listenSocket.get(), m_vmConfig.KernelBootTimeout, m_terminatingEvent.get(), Location);
    if (ReceiveTimeout != 0)
    {
        THROW_LAST_ERROR_IF(setsockopt(socket.get(), SOL_SOCKET, SO_RCVTIMEO, (const char*)&ReceiveTimeout, sizeof(ReceiveTimeout)) == SOCKET_ERROR);
    }

    return socket;
}

_Requires_lock_held_(m_guestDeviceLock)
void WslCoreVm::AddDrvFsShare(_In_ bool Admin, _In_ HANDLE UserToken)
{
    THROW_HR_IF(HCS_E_TERMINATED, !m_system);

    // Allow the Plan 9 server to create NT symlinks.
    //
    // N.B. This may fail for unelevated users, however symlink creation will
    //      succeed even without this privilege if developer mode is enabled.
    wsl::windows::common::security::EnableTokenPrivilege(UserToken, SE_CREATE_SYMBOLIC_LINK_NAME);

    // Set the 9p port and virtio tag.
    const UINT32 port = Admin ? LX_INIT_UTILITY_VM_PLAN9_DRVFS_ADMIN_PORT : LX_INIT_UTILITY_VM_PLAN9_DRVFS_PORT;
    const PCWSTR tag = Admin ? TEXT(LX_INIT_DRVFS_ADMIN_VIRTIO_TAG) : TEXT(LX_INIT_DRVFS_VIRTIO_TAG);
    AddPlan9Share(
        TEXT(LX_INIT_UTILITY_VM_DRVFS_SHARE_NAME), L"\\\\?", port, (hcs::Plan9ShareFlags::AllowOptions | hcs::Plan9ShareFlags::AllowSubPaths), UserToken, tag);

    const auto virtiofsInitialized = Admin ? m_adminDrvfsToken.is_valid() : m_drvfsToken.is_valid();
    if (m_vmConfig.EnableVirtioFs && !virtiofsInitialized)
    {
        // Add virtiofs devices associating indices with paths from the fixed drive bitmap. These devices support
        // multiple mounts in the guest, so this only needs to be done once.
        // EX: drvfsC1 => C:\
        //     drvfsD2 => D:\
        //     drvfsaC3 => C:\ (elevated)
        auto fixedDrives = wsl::windows::common::filesystem::EnumerateFixedDrives(UserToken).first;
        while (fixedDrives != 0)
        {
            ULONG index;
            WI_VERIFY(_BitScanForward(&index, fixedDrives) != FALSE);
            const wchar_t fixedDrivePath[] = {gsl::narrow_cast<wchar_t>(L'A' + index), L':', L'\\', L'\0'};
            AddVirtioFsShare(Admin, fixedDrivePath, TEXT(LX_INIT_DEFAULT_PLAN9_MOUNT_OPTIONS), UserToken);
            fixedDrives ^= (1 << index);
        }
    }
}

_Requires_lock_held_(m_guestDeviceLock)
void WslCoreVm::AddPlan9Share(
    _In_ PCWSTR AccessName, _In_ PCWSTR Path, [[maybe_unused]] _In_ UINT32 Port, _In_ hcs::Plan9ShareFlags Flags, _In_ HANDLE UserToken, _In_opt_ PCWSTR VirtIoTag)
{
    bool addNewDevice = false;
    wil::com_ptr<IPlan9FileSystem> server;

    {
        auto revert = wil::impersonate_token(UserToken);

        // This is called from AddDrvFsShare, which is called from InitializeDrvFs, so m_guestDeviceLock is
        // already held.

        if (m_vmConfig.EnableVirtio9p)
        {
            server = m_deviceHostSupport->GetRemoteFileSystem(__uuidof(p9fs::Plan9FileSystem), VirtIoTag);
        }
        else
        {
            const auto existingServer = m_plan9Servers.find(Port);
            if (existingServer != m_plan9Servers.end())
            {
                server = existingServer->second;
            }
        }

        if (!server)
        {
            server = CreateComServerAsUser<p9fs::Plan9FileSystem, IPlan9FileSystem>(UserToken);
            if (m_vmConfig.EnableVirtio9p)
            {
                m_deviceHostSupport->AddRemoteFileSystem(__uuidof(p9fs::Plan9FileSystem), VirtIoTag, server);

                // Start with one device to handle the first mount request. After
                // each mount, the Plan9 file-system will request additional
                // devices via the IPlan9FileSystemHost::NotifyAllDevicesInUse
                // callback.
                addNewDevice = true;
            }
            else
            {
                THROW_IF_FAILED(server->Init(&m_runtimeId, Port));
                THROW_IF_FAILED(server->Resume());
                m_plan9Servers.insert(std::make_pair(Port, server));
            }
        }

        HRESULT result = server->AddSharePath(AccessName, Path, static_cast<UINT32>(Flags));
        if (result == HRESULT_FROM_WIN32(ERROR_ALREADY_EXISTS))
        {
            result = S_OK;
        }

        THROW_IF_FAILED(result);
    }

    if (addNewDevice)
    {
        // This requires more privileges than the user may have, so impersonation is disabled.
        (void)m_deviceHostSupport->AddNewDevice(VIRTIO_PLAN9_DEVICE_ID, server, VirtIoTag);
    }
}

WslCoreVm::DirectoryObjectLifetime WslCoreVm::CreateSectionObjectRoot(_In_ std::wstring_view RelativeRootPath, _In_ HANDLE UserToken) const
{
    auto revert = wil::impersonate_token(UserToken);
    DWORD sessionId;
    DWORD bytesWritten;
    THROW_LAST_ERROR_IF(!GetTokenInformation(GetCurrentThreadToken(), TokenSessionId, &sessionId, sizeof(sessionId), &bytesWritten));

    // /Sessions/1/BaseNamedObjects/WSL/<VM ID>/<Relative Path>
    std::wstringstream sectionPathBuilder;
    sectionPathBuilder << L"\\Sessions\\" << sessionId << L"\\BaseNamedObjects" << L"\\WSL\\" << m_machineId << L"\\" << RelativeRootPath;
    auto sectionPath = sectionPathBuilder.str();

    UNICODE_STRING ntPath{};
    OBJECT_ATTRIBUTES attributes{};
    attributes.Length = sizeof(OBJECT_ATTRIBUTES);
    attributes.ObjectName = &ntPath;
    std::vector<wil::unique_handle> directoryHierarchy;
    auto remainingPath = std::wstring_view(sectionPath.data(), sectionPath.length());
    while (remainingPath.length() > 0)
    {
        // Find the next path substring, ignoring the root path backslash.
        auto nextDir = remainingPath;
        const auto separatorPos = nextDir.find(L"\\", remainingPath[0] == L'\\' ? 1 : 0);
        if (separatorPos != std::wstring_view::npos)
        {
            nextDir = nextDir.substr(0, separatorPos);
            remainingPath = remainingPath.substr(separatorPos + 1, std::wstring_view::npos);

            // Skip concurrent backslashes.
            while (remainingPath.length() > 0 && remainingPath[0] == L'\\')
            {
                remainingPath = remainingPath.substr(1, std::wstring_view::npos);
            }
        }
        else
        {
            remainingPath = remainingPath.substr(remainingPath.length(), std::wstring_view::npos);
        }

        attributes.RootDirectory = directoryHierarchy.size() > 0 ? directoryHierarchy.back().get() : nullptr;
        ntPath.Buffer = const_cast<PWCH>(nextDir.data());
        ntPath.Length = sizeof(WCHAR) * gsl::narrow_cast<USHORT>(nextDir.length());
        ntPath.MaximumLength = ntPath.Length;
        wil::unique_handle nextHandle;
        NTSTATUS status = ZwCreateDirectoryObject(&nextHandle, DIRECTORY_ALL_ACCESS, &attributes);
        if (status == STATUS_OBJECT_NAME_COLLISION)
        {
            status = NtOpenDirectoryObject(&nextHandle, MAXIMUM_ALLOWED, &attributes);
        }
        THROW_IF_NTSTATUS_FAILED(status);
        directoryHierarchy.emplace_back(std::move(nextHandle));
    }

    return {std::move(sectionPath), std::move(directoryHierarchy)};
}

ULONG WslCoreVm::AttachDisk(_In_ PCWSTR Disk, _In_ DiskType Type, _In_ std::optional<ULONG> Lun, _In_ bool IsUserDisk, _In_ HANDLE UserToken)
{
    auto lock = m_lock.lock_exclusive();
    return AttachDiskLockHeld(Disk, Type, MountFlags::None, Lun, IsUserDisk, UserToken);
}

ULONG WslCoreVm::AttachDiskLockHeld(
    _In_ PCWSTR Disk, _In_ DiskType Type, _In_ MountFlags Flags, _In_ std::optional<ULONG> Lun, _In_ bool IsUserDisk, _In_opt_ HANDLE UserToken)
{
    ExecutionContext context(Context::MountDisk);

    Lun = ReserveLun(Lun);

    // Set a scope exit variable to perform cleanup if attaching the disk fails.
    DiskStateFlags diskFlags{};
    auto cleanup = wil::scope_exit_log(WI_DIAGNOSTICS_INFO, [&] {
        FreeLun(Lun.value());
        if (WI_IsFlagSet(diskFlags, DiskStateFlags::AccessGranted))
        {
            wsl::windows::common::hcs::RevokeVmAccess(m_machineId.c_str(), Disk);
        }

        if (WI_IsFlagSet(diskFlags, DiskStateFlags::Online))
        {
            const auto diskHandle = wsl::windows::common::disk::OpenDevice(Disk, GENERIC_READ | GENERIC_WRITE, m_vmConfig.MountDeviceTimeout);
            wsl::windows::common::disk::SetOnline(diskHandle.get(), false, m_vmConfig.MountDeviceTimeout);
        }
    });

    try
    {
        // Check if the disk is already attached.
        const auto found = m_attachedDisks.find({Type, Disk});

        if (Type == DiskType::PassThrough)
        {
            if (found != m_attachedDisks.end())
            {
                THROW_HR_WITH_USER_ERROR(WSL_E_DISK_ALREADY_ATTACHED, Localization::MessageDiskAlreadyAttached(Disk));
            }

            // Grant the VM access to the disk.
            GrantVmWorkerProcessAccessToDisk(Disk, UserToken);
            WI_SetFlag(diskFlags, DiskStateFlags::AccessGranted);

            // Set the disk online if needed.
            //
            // N.B. The disk handle must be closed prior to adding the disk to the VM.
            {
                const auto diskHandle =
                    wsl::windows::common::disk::OpenDevice(Disk, GENERIC_READ | GENERIC_WRITE, m_vmConfig.MountDeviceTimeout);
                if (wsl::windows::common::disk::IsDiskOnline(diskHandle.get()))
                {
                    wsl::windows::common::disk::SetOnline(diskHandle.get(), false, m_vmConfig.MountDeviceTimeout);
                    WI_SetFlag(diskFlags, DiskStateFlags::Online);
                }
            }

            // Add the disk to the VM.
            wsl::shared::retry::RetryWithTimeout<void>(
                std::bind(wsl::windows::common::hcs::AddPassThroughDisk, m_system.get(), Disk, Lun.value()),
                wsl::windows::common::disk::c_diskOperationRetry,
                std::chrono::milliseconds(m_vmConfig.MountDeviceTimeout),
                []() { return wil::ResultFromCaughtException() == HRESULT_FROM_WIN32(ERROR_SHARING_VIOLATION); });
        }
        else
        {
            if (found != m_attachedDisks.end())
            {
                // Prevent user from launching a distro vhd after manually mounting it; otherwise, return the LUN of the mounted disk.
                THROW_HR_IF(WSL_E_USER_VHD_ALREADY_ATTACHED, found->first.User);

                return found->second.Lun;
            }

            auto grantDiskAccess = [&]() {
                auto runAsUser = wil::impersonate_token(UserToken);
                wsl::windows::common::hcs::GrantVmAccess(m_machineId.c_str(), Disk);
                WI_SetFlag(diskFlags, DiskStateFlags::AccessGranted);
            };

            // Grant the VM access to the disk.
            if (WI_IsFlagClear(Flags, MountFlags::ReadOnly))
            {
                grantDiskAccess();
            }

            auto result = wil::ResultFromException([&]() {
                wsl::windows::common::hcs::AddVhd(m_system.get(), Disk, Lun.value(), WI_IsFlagSet(Flags, MountFlags::ReadOnly));
            });

            if (result == HRESULT_FROM_WIN32(ERROR_ACCESS_DENIED) && WI_IsFlagClear(diskFlags, DiskStateFlags::AccessGranted))
            {
                grantDiskAccess();
                wsl::windows::common::hcs::AddVhd(m_system.get(), Disk, Lun.value(), WI_IsFlagSet(Flags, MountFlags::ReadOnly));
            }
            else
            {
                THROW_IF_FAILED(result);
            }
        }
    }
    catch (...)
    {
        const auto result = wil::ResultFromCaughtException();
        THROW_HR_WITH_USER_ERROR(
            result, Localization::MessageFailedToAttachDisk(Disk, wsl::windows::common::wslutil::GetSystemErrorString(result)));
    }

    m_attachedDisks.emplace(AttachedDisk{Type, Disk, IsUserDisk}, DiskState{Lun.value(), {}, diskFlags});
    cleanup.release();

    return Lun.value();
}

void WslCoreVm::CollectCrashDumps(wil::unique_socket&& listenSocket) const
{
    wsl::windows::common::wslutil::SetThreadDescription(L"CrashDumpCollection");

    while (!m_terminatingEvent.is_signaled())
    {
        try
        {
            auto socket = wsl::windows::common::hvsocket::Accept(listenSocket.get(), INFINITE, m_terminatingEvent.get());

            DWORD receiveTimeout = m_vmConfig.KernelBootTimeout;
            THROW_LAST_ERROR_IF(
                setsockopt(listenSocket.get(), SOL_SOCKET, SO_RCVTIMEO, (const char*)&receiveTimeout, sizeof(receiveTimeout)) == SOCKET_ERROR);

            auto channel = wsl::shared::SocketChannel{std::move(socket), "crash_dump", m_terminatingEvent.get()};

            const auto& message = channel.ReceiveMessage<LX_PROCESS_CRASH>();
            const char* process = reinterpret_cast<const char*>(&message.Buffer);

            constexpr auto dumpExtension = ".dmp";
            constexpr auto dumpPrefix = "wsl-crash";

            auto filename = std::format("{}-{}-{}-{}-{}{}", dumpPrefix, message.Timestamp, message.Pid, process, message.Signal, dumpExtension);

            std::replace_if(filename.begin(), filename.end(), [](auto e) { return !std::isalnum(e) && e != '.' && e != '-'; }, '_');

            auto fullPath = m_vmConfig.CrashDumpFolder / filename;

            // Log telemetry when there is a crash within the WSL VM
            WSL_LOG_TELEMETRY(
                "LinuxCrash",
                PDT_ProductAndServicePerformance,
                TraceLoggingValue(fullPath.c_str(), "FullPath"),
                TraceLoggingValue(message.Pid, "Pid"),
                TraceLoggingValue(message.Signal, "Signal"),
                TraceLoggingValue(process, "process"));

            auto runAsUser = wil::impersonate_token(m_userToken.get());

            std::error_code error;
            std::filesystem::create_directories(m_vmConfig.CrashDumpFolder, error);
            if (error.value())
            {
                THROW_WIN32_MSG(error.value(), "Failed to create folder: %ls", m_vmConfig.CrashDumpFolder.c_str());
            }

            // Only delete files that:
            // - have the temporary flag set
            // - start with 'wsl-crash'
            // - end in .dmp
            //
            // This logic is here to prevent accidental user file deletion

            auto pred = [&dumpExtension, &dumpPrefix](const auto& e) {
                return WI_IsFlagSet(GetFileAttributes(e.path().c_str()), FILE_ATTRIBUTE_TEMPORARY) && e.path().has_extension() &&
                       e.path().extension() == dumpExtension && e.path().has_filename() &&
                       e.path().filename().string().find(dumpPrefix) == 0;
            };

            wsl::windows::common::wslutil::EnforceFileLimit(m_vmConfig.CrashDumpFolder.c_str(), m_vmConfig.MaxCrashDumpCount, pred);

            wil::unique_hfile file{CreateFileW(fullPath.c_str(), GENERIC_WRITE, 0, nullptr, CREATE_NEW, FILE_ATTRIBUTE_TEMPORARY, nullptr)};
            THROW_LAST_ERROR_IF(!file);

            channel.SendResultMessage<std::int32_t>(0);

            wsl::windows::common::relay::InterruptableRelay(reinterpret_cast<HANDLE>(channel.Socket()), file.get(), nullptr);
        }
        CATCH_LOG();
    }
}

std::shared_ptr<LxssRunningInstance> WslCoreVm::CreateInstance(
    _In_ const GUID& InstanceId,
    _In_ const LXSS_DISTRO_CONFIGURATION& Configuration,
    _In_ LX_MESSAGE_TYPE MessageType,
    _In_ DWORD ReceiveTimeout,
    _In_ ULONG DefaultUid,
    _In_ ULONG64 ClientLifetimeId,
    _In_ ULONG ExportFlags,
    _Out_opt_ ULONG* ConnectPort)
{
    // Add the VHD to the machine.
    auto lock = m_lock.lock_exclusive();
    const auto lun = AttachDiskLockHeld(Configuration.VhdFilePath.c_str(), DiskType::VHD, MountFlags::None, {}, false, m_userToken.get());

    // Launch the init daemon and create the instance.
    int flags = LxMiniInitMessageFlagNone;
    std::wstring sharedMemoryRoot{};

#ifdef WSL_DEV_INSTALL_PATH

    std::wstring installPath = TEXT(WSL_DEV_INSTALL_PATH);

#else

    std::wstring installPath = m_installPath.wstring();

#endif

    std::wstring userProfile{};
    if (LXSS_ENABLE_GUI_APPS() && (MessageType == LxMiniInitMessageLaunchInit))
    {
        WI_SetFlag(flags, LxMiniInitMessageFlagLaunchSystemDistro);
        sharedMemoryRoot = m_sharedMemoryRoot;

        userProfile = m_userProfile;
    }

    WI_SetFlagIf(flags, LxMiniInitMessageFlagExportCompressGzip, WI_IsFlagSet(ExportFlags, LXSS_EXPORT_DISTRO_FLAGS_GZIP));
    WI_SetFlagIf(flags, LxMiniInitMessageFlagExportCompressXzip, WI_IsFlagSet(ExportFlags, LXSS_EXPORT_DISTRO_FLAGS_XZIP));
    WI_SetFlagIf(flags, LxMiniInitMessageFlagVerbose, WI_IsFlagSet(ExportFlags, LXSS_EXPORT_DISTRO_FLAGS_VERBOSE));

    wsl::shared::MessageWriter<LX_MINI_INIT_MESSAGE> message(MessageType);
    message->MountDeviceType = LxMiniInitMountDeviceTypeLun;
    message->DeviceId = lun;
    message->Flags = flags;
    message.WriteString(message->FsTypeOffset, "ext4");
    message.WriteString(message->MountOptionsOffset, "discard,errors=remount-ro,data=ordered");
    message.WriteString(message->VmIdOffset, m_machineId);
    message.WriteString(message->DistributionNameOffset, Configuration.Name);
    message.WriteString(message->SharedMemoryRootOffset, sharedMemoryRoot);
    message.WriteString(message->InstallPathOffset, installPath);
    message.WriteString(message->UserProfileOffset, userProfile);
    m_miniInitChannel.SendMessage<LX_MINI_INIT_MESSAGE>(message.Span());

    return CreateInstanceInternal(
        InstanceId, Configuration, ReceiveTimeout, DefaultUid, ClientLifetimeId, WI_IsFlagSet(flags, LxMiniInitMessageFlagLaunchSystemDistro), ConnectPort);
}

std::shared_ptr<LxssRunningInstance> WslCoreVm::CreateInstanceInternal(
    _In_ const GUID& InstanceId,
    _In_ const LXSS_DISTRO_CONFIGURATION& Configuration,
    _In_ DWORD ReceiveTimeout,
    _In_ ULONG DefaultUid,
    _In_ ULONG64 ClientLifetimeId,
    _In_ bool LaunchSystemDistro,
    _Out_opt_ ULONG* ConnectPort)
{
    // Clear the drive mounting flag if support is disabled at the VM level.
    //
    // N.B. If the system distro is enabled the share will still be created since
    //      GUI apps require access to the Windows file system in order to launch mstsc.
    LXSS_DISTRO_CONFIGURATION localConfig = Configuration;
    WI_ClearFlagIf(localConfig.Flags, LXSS_DISTRO_FLAGS_ENABLE_DRIVE_MOUNTING, !m_vmConfig.EnableHostFileSystemAccess);

    // Establish a communication channel with the init daemon.
    auto initSocket = AcceptConnection(ReceiveTimeout);

    // If the system distro is enabled, establish a communication channel with its init daemon.
    wil::unique_socket systemDistroSocket;
    if (LaunchSystemDistro)
    {
        WI_ASSERT(m_vmConfig.EnableGuiApps);
        systemDistroSocket = AcceptConnection(ReceiveTimeout);
    }

    // Set feature flags for the instance.
    ULONG featureFlags{};
    WI_SetFlagIf(featureFlags, LxInitFeatureVirtIo9p, m_vmConfig.EnableVirtio9p);
    WI_SetFlagIf(featureFlags, LxInitFeatureVirtIoFs, m_vmConfig.EnableVirtioFs);
    WI_SetFlagIf(featureFlags, LxInitFeatureDnsTunneling, m_vmConfig.EnableDnsTunneling);

    // Create an instance, this takes ownership of the sockets.
    auto instance = std::make_shared<WslCoreInstance>(
        m_userToken.get(),
        initSocket,
        systemDistroSocket,
        InstanceId,
        m_runtimeId,
        localConfig,
        DefaultUid,
        ClientLifetimeId,
        std::bind(s_InitializeDrvFs, this, std::placeholders::_1),
        featureFlags,
        m_vmConfig.DistributionStartTimeout,
        m_vmConfig.InstanceIdleTimeout,
        ConnectPort);

    WI_ASSERT(!initSocket && !systemDistroSocket);

    return instance;
}

wil::unique_socket WslCoreVm::CreateListeningSocket() const
{
    return wsl::windows::common::hvsocket::Listen(m_runtimeId, 0);
}

std::pair<int, LX_MINI_MOUNT_STEP> WslCoreVm::DetachDisk(_In_opt_ PCWSTR Disk)
{
    bool deleted = !ARGUMENT_PRESENT(Disk);
    std::vector<AttachedDisk> selectedDisks;

    auto diskMatches = [TargetPath = Disk](const AttachedDisk& disk) {
        if (!disk.User)
        {
            // Only user mounted disks can be detached
            return false;
        }

        if (disk.Type == DiskType::VHD)
        {
            // N.B. std::filesystem::equivalent can throw if the path is malformed so use the noexcept variant.
            std::error_code error{};
            return TargetPath == nullptr || std::filesystem::equivalent(disk.Path, TargetPath, error);
        }
        else if (disk.Type == DiskType::PassThrough)
        {
            return TargetPath == nullptr || wsl::windows::common::string::IsPathComponentEqual(disk.Path, TargetPath);
        }

        return false;
    };

    auto lock = m_lock.lock_exclusive();
    for (auto it = m_attachedDisks.begin(); it != m_attachedDisks.end();)
    {
        if (diskMatches(it->first))
        {
            // Unmount any mounted volumes inside the utility VM.
            const auto result = UnmountDisk(it->first, it->second);
            if (result.first != 0)
            {
                return result;
            }

            // Detach the disk from the VM.
            wsl::windows::common::hcs::RemoveScsiDisk(m_system.get(), it->second.Lun);
            if (WI_VERIFY(WI_IsFlagSet(it->second.Flags, DiskStateFlags::AccessGranted)))
            {
                wsl::windows::common::hcs::RevokeVmAccess(m_machineId.c_str(), it->first.Path.c_str());
            }

            FreeLun(it->second.Lun);

            // If the disk was online before being attached, revert to that state.
            if (WI_IsFlagSet(it->second.Flags, DiskStateFlags::Online))
            {
                RestorePassthroughDiskState(it->first.Path.c_str());
            }

            deleted = true;
            it = m_attachedDisks.erase(it);
        }
        else
        {
            ++it;
        }
    }

    THROW_HR_IF(HRESULT_FROM_WIN32(ERROR_FILE_NOT_FOUND), !deleted);

    return std::make_pair(0, LxMiniInitMountStepNone);
}

void WslCoreVm::EjectVhd(_In_ PCWSTR VhdPath)
{
    auto lock = m_lock.lock_exclusive();
    return EjectVhdLockHeld(VhdPath);
}

_Requires_lock_held_(m_lock)
void WslCoreVm::EjectVhdLockHeld(_In_ PCWSTR VhdPath)
{
    const auto search = m_attachedDisks.find({DiskType::VHD, VhdPath});
    if (search != m_attachedDisks.end())
    {
        EJECT_VHD_MESSAGE message;
        message.Header.MessageSize = sizeof(message);
        message.Header.MessageType = LxMiniInitMessageEjectVhd;
        message.Lun = search->second.Lun;
        const auto& result = m_miniInitChannel.Transaction(message);
        LOG_HR_IF_MSG(E_UNEXPECTED, result.Result != 0, "VHD eject failed: %u", result.Result);

        // Impersonate the session manager and remove the vhd.
        {
            auto runAsSelf = wil::run_as_self();
            wsl::windows::common::hcs::RemoveScsiDisk(m_system.get(), search->second.Lun);
            if (WI_IsFlagSet(search->second.Flags, DiskStateFlags::AccessGranted))
            {
                wsl::windows::common::hcs::RevokeVmAccess(m_machineId.c_str(), VhdPath);
            }
        }

        m_attachedDisks.erase(search);
        FreeLun(message.Lun);
    }
}

_Requires_lock_held_(m_guestDeviceLock)
std::optional<WslCoreVm::VirtioFsShare> WslCoreVm::FindVirtioFsShare(_In_ PCWSTR tag, _In_ std::optional<bool> Admin) const
{
    for (const auto& share : m_virtioFsShares)
    {
        if ((share.second == tag) && (!Admin.has_value() || Admin.value() == share.first.Admin))
        {
            return share.first;
        }
    }

    return {};
}

void WslCoreVm::FreeLun(_In_ ULONG lun)
{
    WI_ASSERT(m_lunBitmap[lun]);
    m_lunBitmap.set(lun, false);
}

std::wstring WslCoreVm::GenerateConfigJson()
{
    hcs::ComputeSystem systemSettings{};
    systemSettings.Owner = wsl::windows::common::wslutil::c_vmOwner;
    systemSettings.ShouldTerminateOnLastHandleClosed = true;
    systemSettings.SchemaVersion.Major = 2;
    systemSettings.SchemaVersion.Minor = 3;
    hcs::VirtualMachine vmSettings{};
    vmSettings.StopOnReset = true;
    vmSettings.Chipset.UseUtc = true;

    // Ensure the 2MB granularity enforced by HCS.
    vmSettings.ComputeTopology.Memory.SizeInMB = ((m_vmConfig.MemorySizeBytes / _1MB) & ~0x1);
    vmSettings.ComputeTopology.Memory.AllowOvercommit = true;
    vmSettings.ComputeTopology.Memory.EnableDeferredCommit = true;
    vmSettings.ComputeTopology.Memory.EnableColdDiscardHint = true;

    // Configure backing page size, fault cluster shift size, and cold discard hint size to favor density (lower vmmem usage).
    //
    // N.B. Cold discard hint size should be a multiple of the fault cluster shift size.
    //
    // N.B. This is only done on builds that have the fix for the VID deadlock on partition teardown.
    if ((m_windowsVersion.BuildNumber >= WindowsBuildNumbers::Germanium) ||
        (m_windowsVersion.BuildNumber >= WindowsBuildNumbers::Cobalt && m_windowsVersion.UpdateBuildRevision >= 2360) ||
        (m_windowsVersion.BuildNumber >= WindowsBuildNumbers::Iron && m_windowsVersion.UpdateBuildRevision >= 1970) ||
        (m_windowsVersion.BuildNumber >= WindowsBuildNumbers::Vibranium_22H2 && m_windowsVersion.UpdateBuildRevision >= 3393))
    {
        vmSettings.ComputeTopology.Memory.BackingPageSize = hcs::MemoryBackingPageSize::Small;
        vmSettings.ComputeTopology.Memory.FaultClusterSizeShift = 4;          // 64k
        vmSettings.ComputeTopology.Memory.DirectMapFaultClusterSizeShift = 4; // 64k
        m_coldDiscardShiftSize = 5;                                           // 128k
    }
    else
    {
        m_coldDiscardShiftSize = 9; // 2MB
    }

    // May need more MMIO than the default 16GB. WSL uses a vpci device per Plan9 share, WSLg adds a GPU device,
    // and a pmem device, and each shared memory virtiofs device needs more than 8GB of MMIO.
    SafeInt<INT64> highMmioGapInMB = DEFAULT_HIGH_MMIO_GAP_IN_MB;

    // Add additional MMIO space for the system distro and WSLg.
    bool privateSystemDistro = !m_vmConfig.SystemDistroPath.empty();
    if (!privateSystemDistro)
    {
#ifdef WSL_SYSTEM_DISTRO_PATH

        m_vmConfig.SystemDistroPath = TEXT(WSL_SYSTEM_DISTRO_PATH);
        privateSystemDistro = true;

#else

        m_systemDistroDeviceType = LxMiniInitMountDeviceTypeLun;
        m_vmConfig.SystemDistroPath = (m_installPath / L"system.vhd").wstring();
        WI_ASSERT(wsl::windows::common::filesystem::FileExists(m_vmConfig.SystemDistroPath.c_str()));

#endif
    }

    // Ensure the system distro exists and ends with a img or vhd file extension.
    if (privateSystemDistro)
    {
        if (wsl::windows::common::string::IsPathComponentEqual(m_vmConfig.SystemDistroPath.extension().native(), L".img"))
        {
            m_systemDistroDeviceType = LxMiniInitMountDeviceTypePmem;
        }
        else if (wsl::windows::common::string::IsPathComponentEqual(m_vmConfig.SystemDistroPath.extension().native(), L".vhd"))
        {
            m_systemDistroDeviceType = LxMiniInitMountDeviceTypeLun;
        }

        THROW_HR_IF(
            WSL_E_CUSTOM_SYSTEM_DISTRO_ERROR,
            (m_systemDistroDeviceType == LxMiniInitMountDeviceTypeInvalid) ||
                (!wsl::windows::common::filesystem::FileExists(m_vmConfig.SystemDistroPath.c_str())));
    }

    // Add MMIO space for the WSLg virtio shared memory device.
    if (m_vmConfig.EnableGuiApps && m_vmConfig.EnableVirtio)
    {
        highMmioGapInMB += WSLG_SHARED_MEMORY_SIZE_MB + EXTRA_MMIO_SIZE_PER_VIRTIOFS_DEVICE_IN_MB;
    }

    // If using pmem for the system distro, add MMIO space for the device.
    if (m_systemDistroDeviceType == LxMiniInitMountDeviceTypePmem)
    {
        highMmioGapInMB += RequiredExtraMmioSpaceForPmemFileInMb(m_vmConfig.SystemDistroPath.c_str());
    }

    // Log telemetry to measure system distro usage.
    WSL_LOG(
        "InitializeSystemDistro",
        TraceLoggingValue(static_cast<INT64>(highMmioGapInMB), "highMmioGapInMB"),
        TraceLoggingValue(privateSystemDistro, "privateSystemDistro"),
        TraceLoggingValue(static_cast<DWORD>(m_systemDistroDeviceType), "systemDistroDeviceType"),
        TraceLoggingLevel(WINEVENT_LEVEL_INFO));

    vmSettings.ComputeTopology.Memory.HighMmioGapInMB = highMmioGapInMB;

    // The guest may only be able to access 36-bits of address space (minimum supported), so shift the high MMIO base
    // down such that all addresses are accessible. The default starting point is 16G below the maximum 36-bit address,
    // so for guests that support larger address spaces, the default base should suffice.
    vmSettings.ComputeTopology.Memory.HighMmioBaseInMB = MAX_36_BIT_PAGE_IN_MB - highMmioGapInMB;

    // Configure the number of processors.
    vmSettings.ComputeTopology.Processor.Count = m_vmConfig.ProcessorCount;

    // Set the vmmem suffix which will change the process name in task manager.
    if (helpers::IsVmemmSuffixSupported())
    {
        vmSettings.ComputeTopology.Memory.HostingProcessNameSuffix = wsl::windows::common::wslutil::c_vmOwner;
    }

    // If nested virtualization was requested, ensure the platform supports it.
    //
    // N.B. This is done because arm64 and some older amd64 processors do not support nested virtualization.
    //      Nested virtualization not supported on Windows 10.
    if (m_vmConfig.EnableNestedVirtualization)
    {
        try
        {
            std::vector<std::string> processorFeatures{};
            if (wsl::windows::common::helpers::IsWindows11OrAbove())
            {
                processorFeatures = wsl::windows::common::hcs::GetProcessorFeatures();
            }

            auto feature = std::find(processorFeatures.begin(), processorFeatures.end(), "NestedVirt");
            m_vmConfig.EnableNestedVirtualization = (feature != processorFeatures.end());
            vmSettings.ComputeTopology.Processor.ExposeVirtualizationExtensions = m_vmConfig.EnableNestedVirtualization;

            if (!m_vmConfig.EnableNestedVirtualization)
            {
                EMIT_USER_WARNING(wsl::shared::Localization::MessageNestedVirtualizationNotSupported());
            }
        }
        CATCH_LOG()
    }

#ifdef _AMD64_

    // Enable hardware performance counters if they are supported.
    if (m_vmConfig.EnableHardwarePerformanceCounters)
    {
        HV_X64_HYPERVISOR_HARDWARE_FEATURES hardwareFeatures{};
        __cpuid(reinterpret_cast<int*>(&hardwareFeatures), HvCpuIdFunctionMsHvHardwareFeatures);
        vmSettings.ComputeTopology.Processor.EnablePerfmonPmu = hardwareFeatures.ChildPerfmonPmuSupported != 0;
        vmSettings.ComputeTopology.Processor.EnablePerfmonLbr = hardwareFeatures.ChildPerfmonLbrSupported != 0;
    }

#endif

    // Initialize kernel command line.
    std::wstring kernelCmdLine = L"initrd=\\" LXSS_VM_MODE_INITRD_NAME L" " TEXT(WSL_ROOT_INIT_ENV) L"=1 panic=-1";

    // Set number of processors.
    kernelCmdLine += std::format(L" nr_cpus={}", m_vmConfig.ProcessorCount);

    // Enable timesync workaround to sync on resume from sleep in modern standby.
    kernelCmdLine += L" hv_utils.timesync_implicit=1";

    // If using virtio-9p, enable SWIOTLB as a perf optimization (will cause VM to consume 64MB more memory).
    if (m_vmConfig.EnableVirtio9p)
    {
        kernelCmdLine += L" swiotlb=force";
    }

    if (m_vmConfig.EnableVirtio && helpers::IsVirtioSerialConsoleSupported())
    {
        vmSettings.Devices.VirtioSerial.emplace();
    }

    if (m_dmesgCollector)
    {
        if (m_vmConfig.EnableEarlyBootLogging)
        {
            // Capture using the very slow legacy serial port up until the point that the virtio device is started.
            if constexpr (!wsl::shared::Arm64)
            {
                kernelCmdLine += L" earlycon=uart8250,io,0x3f8,115200";
            }
            else
            {
                kernelCmdLine += L" earlycon=pl011,0xeffec000,115200";
            }

            vmSettings.Devices.ComPorts["0"] = hcs::ComPort{m_dmesgCollector->EarlyConsoleName()};
        }

        // The primary "console" will be a virtio serial device.
        kernelCmdLine += L" console=hvc0 debug";
        hcs::VirtioSerialPort virtioPort{};
        virtioPort.Name = L"hvc0";
        virtioPort.NamedPipe = m_dmesgCollector->VirtioConsoleName();
        virtioPort.ConsoleSupport = true;
        vmSettings.Devices.VirtioSerial->Ports["0"] = std::move(virtioPort);
    }
    else if (m_vmConfig.EnableDebugConsole)
    {
        // If a debug console was requested, add required kernel command line options.
        if constexpr (!wsl::shared::Arm64)
        {
            kernelCmdLine += L" console=ttyS0,115200 debug";
        }
        else
        {
            kernelCmdLine += L" console=ttyAMA0 debug";
        }
    }

    //
    // N.B. The ordering of these devices is important because it determines the order they show up as
    //      /dev/hvc devices in the guest.
    //

    if (m_gnsTelemetryLogger)
    {
        hcs::VirtioSerialPort virtioPort;
        virtioPort.Name = TEXT(LX_INIT_HVC_TELEMETRY);
        virtioPort.NamedPipe = m_gnsTelemetryLogger->GetPipeName();
        virtioPort.ConsoleSupport = true;
        vmSettings.Devices.VirtioSerial->Ports["1"] = std::move(virtioPort);
    }

    if (!m_debugShellPipe.empty())
    {
        hcs::VirtioSerialPort virtioPort;
        virtioPort.Name = TEXT(LX_INIT_HVC_DEBUG_SHELL);
        virtioPort.NamedPipe = m_debugShellPipe;
        virtioPort.ConsoleSupport = true;
        vmSettings.Devices.VirtioSerial->Ports["2"] = std::move(virtioPort);
    }

    // Ensure that virtio serial devices have unique names.
    if constexpr (wsl::shared::Debug)
    {
        if (vmSettings.Devices.VirtioSerial)
        {
            std::set<std::wstring_view> uniqueNames;
            for (const auto& device : vmSettings.Devices.VirtioSerial->Ports)
            {
                uniqueNames.emplace(device.second.Name);
            }

            WI_ASSERT_MSG(
                uniqueNames.size() == vmSettings.Devices.VirtioSerial->Ports.size(), "Serial device names must be unique.");
        }
    }

    // If a kernel debugger was requested, add required kernel command line options and
    // generate the name of the pipe.
    if (m_vmConfig.KernelDebugPort != 0)
    {
        PCWSTR debugDeviceName = nullptr;
        if constexpr (wsl::shared::Arm64)
        {
            debugDeviceName = L"ttyAMA1";
        }
        else
        {
            debugDeviceName = L"ttyS1";
        }

        kernelCmdLine += std::format(L" pty.legacy_count=2 kgdboc={},115200", debugDeviceName);

        m_comPipe1 = wsl::windows::common::helpers::GetUniquePipeName();
        wsl::windows::common::helpers::LaunchKdRelay(
            m_comPipe1.c_str(), m_restrictedToken.get(), m_vmConfig.KernelDebugPort, m_terminatingEvent.get(), !m_vmConfig.EnableTelemetry);
    }
    else
    {
        kernelCmdLine += L" pty.legacy_count=0";
    }

    if (!m_comPipe0.empty() && (!m_dmesgCollector || !m_vmConfig.EnableEarlyBootLogging))
    {
        vmSettings.Devices.ComPorts["0"] = hcs::ComPort{m_comPipe0};
    }

    if (!m_comPipe1.empty())
    {
        vmSettings.Devices.ComPorts["1"] = hcs::ComPort{m_comPipe1};
    }

    if (m_vmConfig.MaxCrashDumpCount >= 0)
    {
        kernelCmdLine += L" " WSL_ENABLE_CRASH_DUMP_ENV L"=1";
    }

    // Add user-specified kernel command line options at the end.
    if (!m_vmConfig.KernelCommandLine.empty())
    {
        kernelCmdLine += L" ";
        kernelCmdLine += m_vmConfig.KernelCommandLine;
    }

    // Set up boot params.
    //
    // N.B. Linux kernel direct boot is not yet supported on ARM64.
    if constexpr (!wsl::shared::Arm64)
    {
        auto linuxKernelDirect = hcs::LinuxKernelDirect{};
        linuxKernelDirect.KernelFilePath = m_vmConfig.KernelPath.c_str();
        linuxKernelDirect.InitRdPath = (m_rootFsPath / LXSS_VM_MODE_INITRD_NAME).c_str();
        linuxKernelDirect.KernelCmdLine = kernelCmdLine;
        vmSettings.Chipset.LinuxKernelDirect = std::move(linuxKernelDirect);
    }
    else
    {
        auto bootThis = hcs::UefiBootEntry{};
        bootThis.DeviceType = hcs::UefiBootDevice::VmbFs;
        bootThis.VmbFsRootPath = m_rootFsPath.c_str();
        bootThis.DevicePath = L"\\" LXSS_VM_MODE_KERNEL_NAME;
        bootThis.OptionalData = kernelCmdLine;
        hcs::Uefi uefiSettings{};
        uefiSettings.BootThis = std::move(bootThis);
        vmSettings.Chipset.Uefi = std::move(uefiSettings);
    }

    // Initialize other devices.
    vmSettings.Devices.Scsi["0"] = hcs::Scsi{};
    hcs::HvSocket hvSocketConfig{};

    // Construct a security descriptor that allows system and the current user.
    wil::unique_hlocal_string userSidString;
    THROW_LAST_ERROR_IF(!ConvertSidToStringSidW(&m_userSid.Sid, &userSidString));

    std::wstring securityDescriptor{L"D:P(A;;FA;;;SY)(A;;FA;;;"};
    securityDescriptor += userSidString.get();
    securityDescriptor += L")";
    hvSocketConfig.HvSocketConfig.DefaultBindSecurityDescriptor = securityDescriptor;
    hvSocketConfig.HvSocketConfig.DefaultConnectSecurityDescriptor = securityDescriptor;
    vmSettings.Devices.HvSocket = std::move(hvSocketConfig);

    // N.B. Plan9 device is always added during serialization

    systemSettings.VirtualMachine = std::move(vmSettings);
    return wsl::shared::ToJsonW(systemSettings);
}

std::pair<int, LX_MINI_MOUNT_STEP> WslCoreVm::GetMountResult(_In_ wsl::shared::SocketChannel& Channel)
{
    // Read the response from mini_init.
    const auto& Message = Channel.ReceiveMessage<LX_MINI_INIT_MOUNT_RESULT_MESSAGE>();
    return std::make_pair(Message.Result, Message.FailureStep);
}

const wsl::core::Config& WslCoreVm::GetConfig() const noexcept
{
    return m_vmConfig;
}

GUID WslCoreVm::GetRuntimeId() const
{
    return m_runtimeId;
}

int WslCoreVm::GetVmIdleTimeout() const
{
    return m_vmConfig.VmIdleTimeout;
}

void WslCoreVm::GrantVmWorkerProcessAccessToDisk(_In_ PCWSTR Disk, _In_opt_ HANDLE UserToken) const
{
    if (ARGUMENT_PRESENT(UserToken))
    {
        // Impersonating the user doesn't let us access a block device,
        // check for an elevated token instead.
        THROW_HR_IF(WSL_E_ELEVATION_NEEDED_TO_MOUNT_DISK, ((!wsl::windows::common::security::IsTokenElevated(UserToken))));
    }

    wsl::windows::common::hcs::GrantVmAccess(m_machineId.c_str(), Disk);
}

void WslCoreVm::InitializeGuest()
{
    // If GUI apps are enabled, mount the shared memory device and write a registry key to suppress mstsc.exe security warnings.
    if (LXSS_ENABLE_GUI_APPS())
    {
        if (m_vmConfig.EnableVirtio)
        {
            try
            {
                MountSharedMemoryDevice(c_virtiofsClassId, L"wslg", L"wslg", WSLG_SHARED_MEMORY_SIZE_MB);
                m_sharedMemoryRoot = std::format(L"WSL\\{}\\wslg", m_machineId);
            }
            CATCH_LOG()
        }

        try
        {
            auto runAsUser = wil::impersonate_token(m_userToken.get());
            const auto userKey = wsl::windows::common::registry::OpenCurrentUser();
            const auto devicesKey = wsl::windows::common::registry::CreateKey(userKey.get(), c_localDevicesKey, KEY_SET_VALUE);
            constexpr DWORD flags = 0xC4; // Allow clipboard, microphone, and printer access.
            wsl::windows::common::registry::WriteDword(devicesKey.get(), nullptr, m_machineId.c_str(), flags);
            m_localDevicesKeyCreated = true;
        }
        CATCH_LOG()
    }

    // Calculate the size of the configuration message.
    wsl::shared::MessageWriter<LX_MINI_INIT_CONFIG_MESSAGE> message(LxMiniInitMessageInitialConfig);
    message->EntropySize = c_bootEntropy;
    message->EnableGuiApps = LXSS_ENABLE_GUI_APPS();
    message->MountGpuShares = m_vmConfig.EnableGpuSupport;
    message->EnableInboxGpuLibs = m_enableInboxGpuLibs;
    if (m_networkingEngine)
    {
        m_networkingEngine->FillInitialConfiguration(message->NetworkingConfiguration);
    }

    WI_ASSERT(message->NetworkingConfiguration.NetworkingMode == static_cast<LX_MINI_INIT_NETWORKING_MODE>(m_vmConfig.NetworkingMode));

    // Generate additional entropy to be injected.
    if (message->EntropySize > 0)
    {
        THROW_IF_NTSTATUS_FAILED(BCryptGenRandom(
            nullptr, (PUCHAR)message.InsertBuffer(message->EntropyOffset, message->EntropySize).data(), message->EntropySize, BCRYPT_USE_SYSTEM_PREFERRED_RNG));
    }

    // Send the message.
    m_miniInitChannel.SendMessage<LX_MINI_INIT_CONFIG_MESSAGE>(message.Span());

    // If port tracker or localhost relay are enabled, establish a connection with the guest and start processing messages.
    switch (message->NetworkingConfiguration.PortTrackerType)
    {
    case LxMiniInitPortTrackerTypeMirrored:
    {
        auto socket = AcceptConnection(m_vmConfig.KernelBootTimeout);
        m_networkingEngine->StartPortTracker(std::move(socket));
        break;
    }
    case LxMiniInitPortTrackerTypeRelay:
    {
        // If localhost relay is enabled, create a relay process.
        //
        // N.B. The relay process is launched at medium integrity level, and its lifetime is tied to the lifetime of the utility VM.
        const auto result = wil::ResultFromException(WI_DIAGNOSTICS_INFO, [&]() {
            const auto socket = AcceptConnection(m_vmConfig.KernelBootTimeout);
            wsl::windows::common::helpers::LaunchPortRelay(socket.get(), m_runtimeId, m_restrictedToken.get(), !m_vmConfig.EnableTelemetry);
        });

        if (FAILED(result))
        {
            const auto errorString = wsl::windows::common::wslutil::GetSystemErrorString(result);
            EMIT_USER_WARNING(wsl::shared::Localization::MessageLocalhostRelayFailed(errorString));
        }
    }

    default:
        break;
    }
}

// Returns true if the admin drvfs share should be used,
// false if the non-elevated share should be used
bool WslCoreVm::InitializeDrvFs(_In_ HANDLE UserToken)
{
    auto guestDeviceLock = m_guestDeviceLock.lock_exclusive();
    WI_ASSERT(m_vmConfig.EnableHostFileSystemAccess);
    if (m_drvfsInitialResult.valid())
    {
        // The drvfs drives might have been initialized with a different token.
        // Make sure the elevation status matches before returning the cached value.
        const auto elevated = wsl::windows::common::security::IsTokenElevated(UserToken);
        if (m_drvfsInitialResult.get() == elevated)
        {
            return elevated;
        }
    }

    return InitializeDrvFsLockHeld(UserToken);
}

// Returns true if the admin drvfs share should be used,
// false if the non-elevated share should be used
_Requires_lock_held_(m_guestDeviceLock)
bool WslCoreVm::InitializeDrvFsLockHeld(_In_ HANDLE UserToken)
{
    // Before checking whether DrvFs is already initialized, make sure any existing Plan 9 servers
    // are usable.
    VerifyDrvFsServers();

    const auto elevated = wsl::windows::common::security::IsTokenElevated(UserToken);
    if (elevated)
    {
        if (!m_adminDrvfsToken)
        {
            AddDrvFsShare(true, UserToken);
            THROW_IF_WIN32_BOOL_FALSE(
                ::DuplicateTokenEx(UserToken, MAXIMUM_ALLOWED, nullptr, SecurityImpersonation, TokenImpersonation, &m_adminDrvfsToken));
        }
    }
    else
    {
        if (!m_drvfsToken)
        {
            AddDrvFsShare(false, UserToken);
            THROW_IF_WIN32_BOOL_FALSE(
                ::DuplicateTokenEx(UserToken, MAXIMUM_ALLOWED, nullptr, SecurityImpersonation, TokenImpersonation, &m_drvfsToken));
        }
    }

    return elevated;
}

bool WslCoreVm::IsDnsTunnelingSupported() const
{
    WI_ASSERT(m_vmConfig.NetworkingMode == NetworkingMode::Nat || m_vmConfig.NetworkingMode == NetworkingMode::Mirrored);

    return SUCCEEDED_LOG(wsl::core::networking::DnsResolver::LoadDnsResolverMethods());
}

WslCoreVm::DiskMountResult WslCoreVm::MountDisk(
    _In_ PCWSTR Disk, _In_ DiskType MountDiskType, _In_ ULONG PartitionIndex, _In_opt_ PCWSTR Name, _In_opt_ PCWSTR Type, _In_opt_ PCWSTR Options)
{
    auto lock = m_lock.lock_exclusive();
    return MountDiskLockHeld(Disk, MountDiskType, PartitionIndex, Name, Type, Options);
}

WslCoreVm::DiskMountResult WslCoreVm::MountDiskLockHeld(
    _In_ PCWSTR Disk, _In_ DiskType MountDiskType, _In_ ULONG PartitionIndex, _In_opt_ PCWSTR Name, _In_opt_ PCWSTR Type, _In_opt_ PCWSTR Options)
{
    const auto it = m_attachedDisks.find({MountDiskType, Disk});
    THROW_HR_IF(HRESULT_FROM_WIN32(ERROR_FILE_NOT_FOUND), (it == m_attachedDisks.end()));
    THROW_HR_IF(WSL_E_DISK_ALREADY_MOUNTED, it->second.Mounts.find(PartitionIndex) != it->second.Mounts.end());

    // Get the name for the mountpoint
    auto targetName = s_GetMountTargetName(Disk, Name, PartitionIndex);
    auto targetNameWide = wsl::shared::string::MultiByteToWide(targetName);
    // For each attachedDisk pair
    const auto nameCollision = std::any_of(m_attachedDisks.begin(), m_attachedDisks.end(), [&](const auto& diskEntry) {
        // Check if the targetName matches the name of any Mount already present
        return (std::any_of(diskEntry.second.Mounts.begin(), diskEntry.second.Mounts.end(), [&](const auto& mountEntry) {
            return wsl::shared::string::IsEqual(mountEntry.second.Name, targetNameWide, false);
        }));
    });

    // Throw error if the specified name was already used
    THROW_HR_IF(WSL_E_VM_MODE_MOUNT_NAME_ALREADY_EXISTS, nameCollision);

    wsl::shared::MessageWriter<LX_MINI_INIT_MOUNT_MESSAGE> message(LxMiniInitMessageMount);
    message->PartitionIndex = PartitionIndex;
    message->ScsiLun = it->second.Lun;
    message.WriteString(message->TypeOffset, Type);
    message.WriteString(message->TargetNameOffset, targetName);
    message.WriteString(message->OptionsOffset, Options);

    // Send the message.
    m_miniInitChannel.SendMessage<LX_MINI_INIT_MOUNT_MESSAGE>(message.Span());

    // Accept a connection from mini_init
    wsl::shared::SocketChannel channel{AcceptConnection(m_vmConfig.KernelBootTimeout), "MountResult", m_terminatingEvent.get()};

    // Get the mount result from mini_init
    auto [mountResult, step] = GetMountResult(channel);
    if (mountResult == 0)
    {
        Mount mount;

        // Always set the Name attribute; use generated one as default
        mount.Name = std::move(targetNameWide);

        if (Type != nullptr)
        {
            mount.Type = Type;
        }

        if (Options != nullptr)
        {
            mount.Options = Options;
        }

        it->second.Mounts.emplace(PartitionIndex, std::move(mount));
    }

    return {std::move(targetName), mountResult, step};
}

wil::unique_socket WslCoreVm::CreateRootNamespaceProcess(_In_ LPCSTR Path, _In_ LPCSTR* Arguments)
{
    auto lock = m_lock.lock_exclusive();

    return LxssCreateProcess::CreateLinuxProcess(
        Path, Arguments, m_runtimeId, m_miniInitChannel, m_terminatingEvent.get(), m_vmConfig.DistributionStartTimeout);
}

void WslCoreVm::MountRootNamespaceFolder(_In_ LPCWSTR HostPath, _In_ LPCWSTR GuestPath, _In_ bool ReadOnly, _In_ LPCWSTR Name)
{
    auto lock = m_lock.lock_exclusive();

    const auto flags = (ReadOnly ? hcs::Plan9ShareFlags::ReadOnly : hcs::Plan9ShareFlags::None) | hcs::Plan9ShareFlags::AllowOptions;
    wsl::windows::common::hcs::AddPlan9Share(m_system.get(), Name, Name, HostPath, LX_INIT_UTILITY_VM_PLAN9_PORT, flags);

    wsl::shared::MessageWriter<LX_MINI_INIT_MOUNT_FOLDER_MESSAGE> message(LxMiniInitMountFolder);
    message.WriteString(message->PathIndex, GuestPath);
    message.WriteString(message->NameIndex, Name);
    message->ReadOnly = ReadOnly;

    const auto& ResultMessage = m_miniInitChannel.Transaction<LX_MINI_INIT_MOUNT_FOLDER_MESSAGE>(message.Span());

    THROW_HR_IF_MSG(
        E_FAIL,
        ResultMessage.Result != 0,
        "Failed to mount folder. HostPath=%ls, GuestPath=%ls, Name=%ls, ReadOnly=%d, Result=%d",
        HostPath,
        GuestPath,
        Name,
        ReadOnly,
        ResultMessage.Result);
}

void WslCoreVm::MountSharedMemoryDevice(_In_ const GUID& ImplementationClsid, _In_ PCWSTR Tag, _In_ PCWSTR Path, _In_ UINT32 SizeMb)
{
    if (!m_vmConfig.EnableVirtio)
    {
        return;
    }

    auto guestDeviceLock = m_guestDeviceLock.lock_exclusive();
    MountSharedMemoryDeviceLockHeld(ImplementationClsid, Tag, Path, SizeMb);
}

_Requires_lock_held_(m_guestDeviceLock)
void WslCoreVm::MountSharedMemoryDeviceLockHeld(_In_ const GUID& ImplementationClsid, _In_ PCWSTR Tag, _In_ PCWSTR Path, _In_ UINT32 SizeMb)
{
    auto objectLifetime = CreateSectionObjectRoot(Path, m_userToken.get());

    // For virtiofs hdv, the flags parameter has been overloaded. Flags are placed in the lower
    // 16 bits, while the shared memory size in megabytes are placed in the upper 16 bits.
    static constexpr auto VIRTIO_FS_FLAGS_SHMEM_SIZE_SHIFT = 16;
    UINT32 flags = (SizeMb << VIRTIO_FS_FLAGS_SHMEM_SIZE_SHIFT);
    WI_SetFlag(flags, VIRTIO_FS_FLAGS_TYPE_SECTIONS);
    (void)AddHdvShare(VIRTIO_VIRTIOFS_DEVICE_ID, ImplementationClsid, Tag, objectLifetime.Path.c_str(), flags, m_userToken.get());
    m_objectDirectories.emplace_back(std::move(objectLifetime));
}

ULONG
WslCoreVm::MountFileAsPersistentMemory(_In_ const GUID& ImplementationClsid, _In_ PCWSTR FilePath, _In_ bool ReadOnly)
{
    hcs::Plan9ShareFlags flags{};

    WI_SetFlagIf(flags, hcs::Plan9ShareFlags::ReadOnly, ReadOnly);

    // Serialize calls to mount pmem devices to the VM. Some quick background on why we do this.
    // The problem stems from the fact that our caller needs to know the dev path where the pmem
    // device will be mounted (i.e. /dev/pmem0). We could dynamically discover the device path and
    // return that to our caller. However, some callers statically declare the dev paths in their
    // fstabs. Therefore, we must wait for each device to finish initializing before allowing the
    // next to proceed, so that they appear in the expected predefined order.
    //
    // Ideally callers wouldn't rely on the dev path, and would setup their fstabs using names. If
    // callers are ever updated, we could update this code to allow pmem devices to be added in
    // parallel and dynamically discover their dev path (which we would then use if the caller
    // asked us to mount the pmem device, instead of them doing it in their fstabs). To dynamically
    // discover the dev path, we'd have to poll /sys/class/block. Eventually a path such as
    // /sys/class/block/pmemX will appear. Once it appears, /sys/class/block/pmemX/device will be
    // a symlink that points to a path like:
    // /sys/devices/LNXSYSTM:00/LNXSYBUS:00/ACPI0004:00/VMBUS:00/<GUID>/pcicceb:00//cceb:00:00.0/virtio1/ndbus0/region0/namespace0.0/block/pmem0
    // Notice the GUID in the middle of that path. That GUID is the instance ID, which is randomly
    // generated by AddHdvShare. So once we find a path with the instance ID, we know that
    // eventually /dev/pmemX will appear in the guest.
    auto persistentMemoryLock = m_persistentMemoryLock.lock_exclusive();

    // Add the pmem device to the VM.
    // N.B. If this succeeds, technically we'd need to remove the device if we later encounter any
    //      failures. Otherwise, we'd potentially leave the VM in a torn state. However, HCS
    //      doesn't currently support this. For now, we rely on the fact that all pmem devices are
    //      added as part of VM creation and therefore any failure will result in VM termination
    //      (in which case there's no need to remove the device).
    {
        auto guestDeviceLock = m_guestDeviceLock.lock_exclusive();
        (void)AddHdvShare(VIRTIO_PMEM_DEVICE_ID, ImplementationClsid, L"", FilePath, static_cast<UINT32>(flags), m_userToken.get());
    }

    // Wait for the pmem device to appear in the VM at /dev/pmemX. Guess the value of X given the
    // number of pmem devices that have been exposed to the VM. See above for more details why.
    // N.B. If hot remove of pmem devices is ever added, this logic will need to be updated.
    //      Similarly, if nvdimm devices are ever passed through to the VM, this logic will need
    //      to be updated.
    const ULONG persistentMemoryId = m_nextPersistentMemoryId;
    WaitForPmemDeviceInVm(persistentMemoryId);

    // The pmem device was successfully found in the VM. Increment the next expected pmem device ID.
    m_nextPersistentMemoryId += 1;

    return persistentMemoryId;
}

void WslCoreVm::WaitForPmemDeviceInVm(_In_ ULONG PmemId)
{
    // Construct the mini_init message.
    LX_MINI_INIT_WAIT_FOR_PMEM_DEVICE_MESSAGE message;
    message.Header.MessageType = LxMiniInitMessageWaitForPmemDevice;
    message.Header.MessageSize = sizeof(message);
    message.PmemId = PmemId;

    // Send the message to mini_init.
    wsl::shared::SocketChannel channel;
    {
        auto lock = m_lock.lock_exclusive();

        m_miniInitChannel.SendMessage(message);
        channel = {
            AcceptConnection(m_vmConfig.KernelBootTimeout),
            "WaitForPmem",
            m_terminatingEvent.get(),
        };
    }

    // Wait for mini_init to respond.

    const auto& resultMessage = channel.ReceiveMessage<LX_MINI_INIT_WAIT_FOR_PMEM_DEVICE_MESSAGE::TResponse>();

    // Check if the device was found in the VM.
    if (resultMessage.Result != 0)
    {
        THROW_WIN32_MSG(ERROR_NOT_FOUND, "Failed to find /dev/pmem%u with result %d", PmemId, resultMessage.Result);
    }
}

_Requires_lock_held_(m_guestDeviceLock)
GUID WslCoreVm::AddHdvShareWithOptions(
    _In_ const GUID& DeviceId,
    _In_ const GUID& ImplementationClsid,
    _In_ std::wstring_view AccessName,
    _In_ std::wstring_view Options,
    _In_ std::wstring_view Path,
    _In_ UINT32 Flags,
    _In_ HANDLE UserToken)
{
    wil::com_ptr<IPlan9FileSystem> server;

    THROW_HR_IF(E_NOTIMPL, !m_vmConfig.EnableVirtio);

    // Options are appended to the name with a semi-colon separator.
    //  "name;key1=value1;key2=value2"
    // The AddSharePath implementation is responsible for separating them out and interpreting them.
    std::wstring nameWithOptions{AccessName};
    if (!Options.empty())
    {
        nameWithOptions += L";";
        nameWithOptions += Options;
    }

    {
        auto revert = wil::impersonate_token(UserToken);

        server = m_deviceHostSupport->GetRemoteFileSystem(ImplementationClsid, c_defaultTag);
        if (!server)
        {
            server = CreateComServerAsUser<IPlan9FileSystem>(ImplementationClsid, UserToken);
            m_deviceHostSupport->AddRemoteFileSystem(ImplementationClsid, c_defaultTag, server);
        }

        const std::wstring SharePath(Path);
        THROW_IF_FAILED(server->AddSharePath(nameWithOptions.c_str(), SharePath.c_str(), Flags));
    }

    // This requires more privileges than the user may have, so impersonation is disabled.
    const std::wstring VirtioTag(AccessName);
    return m_deviceHostSupport->AddNewDevice(DeviceId, server, VirtioTag.c_str());
}

_Requires_lock_held_(m_guestDeviceLock)
GUID WslCoreVm::AddHdvShare(
    _In_ const GUID& DeviceId, _In_ const GUID& ImplementationClsid, _In_ PCWSTR AccessName, _In_ PCWSTR Path, _In_ UINT32 Flags, _In_ HANDLE UserToken)
{
    return AddHdvShareWithOptions(DeviceId, ImplementationClsid, AccessName, {}, Path, Flags, UserToken);
}

_Requires_lock_held_(m_guestDeviceLock)
std::wstring WslCoreVm::AddVirtioFsShare(_In_ bool Admin, _In_ PCWSTR Path, _In_ PCWSTR Options, _In_opt_ HANDLE UserToken)
{
    WI_ASSERT(m_vmConfig.EnableVirtioFs && wsl::shared::string::IsDriveRoot(wsl::shared::string::WideToMultiByte(Path)));

    if (!ARGUMENT_PRESENT(UserToken))
    {
        UserToken = Admin ? m_adminDrvfsToken.get() : m_drvfsToken.get();
        THROW_HR_IF_MSG(E_UNEXPECTED, !UserToken, "UserToken not set for supplied context (Admin = %d)", Admin);
    }

    WI_ASSERT(Admin == wsl::windows::common::security::IsTokenElevated(UserToken));

    // Ensure that the path has a trailing path separator.
    std::wstring sharePath{Path};
    if (sharePath.back() != L'\\')
    {
        sharePath += L'\\';
    }

    // Check if a matching share already exists.
    bool created = false;
    std::wstring tag;
    VirtioFsShare key(sharePath.c_str(), Options, Admin);
    if (!m_virtioFsShares.contains(key))
    {
        // Generate a new tag for the share.
        tag = Admin ? TEXT(LX_INIT_DRVFS_ADMIN_VIRTIO_TAG) : TEXT(LX_INIT_DRVFS_VIRTIO_TAG);
        tag += sharePath[0];
        tag += std::to_wstring(m_virtioFsShares.size());
        WI_ASSERT(!FindVirtioFsShare(tag.c_str(), Admin));

        (void)AddHdvShareWithOptions(
            VIRTIO_VIRTIOFS_DEVICE_ID, Admin ? c_virtiofsAdminClassId : c_virtiofsClassId, tag, key.OptionsString(), sharePath, VIRTIO_FS_FLAGS_TYPE_FILES, UserToken);

        m_virtioFsShares.emplace(std::move(key), tag);
        created = true;
    }
    else
    {
        tag = m_virtioFsShares[key];
    }

    WSL_LOG(
        "WslCoreVmAddVirtioFsShare",
        TraceLoggingValue(Admin, "admin"),
        TraceLoggingValue(sharePath.c_str(), "path"),
        TraceLoggingValue(Options, "options"),
        TraceLoggingValue(tag.c_str(), "tag"),
        TraceLoggingValue(created, "created"),
        TraceLoggingValue(m_virtioFsShares.size(), "shareCount"));

    return tag;
}

void WslCoreVm::OnCrash(_In_ LPCWSTR Details)
{
    if (m_vmCrashEvent.is_signaled())
    {
        return; // Crash information has already been collected
    }

    WSL_LOG("GuestCrash", TraceLoggingValue(Details, "Data"));
    const auto crashInformation = wsl::shared::FromJson<wsl::windows::common::hcs::CrashReport>(Details);

    if (m_vmConfig.MaxCrashDumpCount >= 0)
    {
        constexpr auto c_extension = L".txt";
        constexpr auto c_prefix = L"kernel-panic-";
        const auto filename = std::format(L"{}{}-{}{}", c_prefix, std::time(nullptr), m_runtimeId, c_extension);
        auto tracePath = m_vmConfig.CrashDumpFolder / filename;

        auto runAsUser = wil::impersonate_token(m_userToken.get());

        std::error_code error;
        std::filesystem::create_directories(m_vmConfig.CrashDumpFolder, error);
        if (error.value())
        {
            THROW_WIN32_MSG(error.value(), "Failed to create folder: %ls", m_vmConfig.CrashDumpFolder.c_str());
        }

        auto pred = [&c_extension, &c_prefix](const auto& e) {
            return WI_IsFlagSet(GetFileAttributes(e.path().c_str()), FILE_ATTRIBUTE_TEMPORARY) && e.path().has_extension() &&
                   e.path().extension() == c_extension && e.path().has_filename() && e.path().filename().wstring().find(c_prefix) == 0;
        };

        wsl::windows::common::wslutil::EnforceFileLimit(m_vmConfig.CrashDumpFolder.c_str(), m_vmConfig.MaxCrashDumpCount, pred);

        {
            std::wofstream outputFile(tracePath.wstring());
            THROW_HR_IF(E_UNEXPECTED, !outputFile || !(outputFile << crashInformation.CrashLog));
        }

        m_vmCrashLogFile = std::move(tracePath);
    }

    m_vmCrashEvent.SetEvent();
}

void WslCoreVm::OnExit(_In_opt_ PCWSTR ExitDetails)
{
    // Indicate that the VM has exited, and wake any waiting threads. The instance may be in its destructor at this
    // point but closing m_system will wait for any outstanding callbacks, so this function will complete before the
    // destructor continues.
    std::function<void(GUID)> terminationCallback{};
    {
        auto exitLock = m_exitCallbackLock.lock_exclusive();
        if (ARGUMENT_PRESENT(ExitDetails))
        {
            m_exitDetails = ExitDetails;
        }

        m_vmExitEvent.SetEvent();

        // If we reach this block and 'm_terminatingEvent' is not signaled, then this is abnormal shutdown.
        // If that happens, set m_terminatingEvent so all pending socket operations can be properly cancelled.
        if (!m_terminatingEvent.is_signaled())
        {
            WSL_LOG("AbnormalVmExit", TraceLoggingValue(ExitDetails, "Details"));
            m_terminatingEvent.SetEvent();
        }

        terminationCallback = std::move(m_onExit);
    }

    if (terminationCallback)
    {
        terminationCallback(m_runtimeId);
    }
}

void WslCoreVm::ReadGuestCapabilities()
{
    const auto& info = m_miniInitChannel.ReceiveMessage<LX_INIT_GUEST_CAPABILITIES>();

    m_kernelVersionString = wsl::shared::string::MultiByteToWide(info.Buffer);

    // Parse the version string.
    const std::regex pattern("(\\d+)\\.(\\d+)\\.(\\d+).*");
    std::smatch match;
    const std::string input = info.Buffer;
    if (!std::regex_match(input, match, pattern) || match.size() != 4)
    {
        THROW_HR_MSG(E_UNEXPECTED, "Failed to parse kernel version: '%hs'", input.c_str());
    }

    auto get = [&](int position) { return std::stoul(match.str(position)); };

    try
    {
        m_kernelVersion = std::make_tuple(get(1), get(2), get(3));
    }
    catch (const std::exception& e)
    {
        THROW_HR_MSG(E_UNEXPECTED, "Failed to parse kernel version: '%hs', %hs", info.Buffer, e.what());
    }

    m_seccompAvailable = info.SeccompAvailable;
    WSL_LOG(
        "GuestKernelInfo",
        TraceLoggingValue(m_seccompAvailable, "SeccompAvailable"),
        TraceLoggingValue(std::get<0>(m_kernelVersion), "Version"),
        TraceLoggingValue(std::get<1>(m_kernelVersion), "Revision"),
        TraceLoggingValue(std::get<2>(m_kernelVersion), "Minor"));
}

ULONG WslCoreVm::ReserveLun(_In_ std::optional<ULONG> Lun)
{
    if (Lun.has_value() && !m_lunBitmap[Lun.value()])
    {
        m_lunBitmap[Lun.value()] = true;
        return Lun.value();
    }

    for (ULONG index = 0; index < gsl::narrow_cast<ULONG>(m_lunBitmap.size()); index += 1)
    {
        if (!m_lunBitmap[index])
        {
            m_lunBitmap[index] = true;
            return index;
        }
    }

    THROW_HR(WSL_E_TOO_MANY_DISKS_ATTACHED);
}

void WslCoreVm::RestorePassthroughDiskState(_In_ LPCWSTR Disk) const
try
{
    const auto diskHandle = wsl::windows::common::disk::OpenDevice(Disk, GENERIC_READ | GENERIC_WRITE, m_vmConfig.MountDeviceTimeout);
    wsl::windows::common::disk::SetOnline(diskHandle.get(), true, m_vmConfig.MountDeviceTimeout);
    return;
}
CATCH_LOG()

void WslCoreVm::RegisterCallbacks(_In_ const std::function<void(ULONG)>& DistroExitCallback, _In_ const std::function<void(GUID)>& TerminationCallback)
{
    WSL_LOG(
        "WslCoreVm::RegisterCallbacks",
        TraceLoggingValue(static_cast<bool>(DistroExitCallback), "DistroExitCallback"),
        TraceLoggingValue(static_cast<bool>(TerminationCallback), "TerminationCallback"));

    if (DistroExitCallback)
    {
        auto lock = m_lock.lock_exclusive();
        THROW_HR_IF(E_INVALIDARG, !m_notifyChannel);
        m_distroExitThread = std::thread([exitCallback = std::move(DistroExitCallback),
                                          notifyChannel = std::move(m_notifyChannel),
                                          terminationEvent = m_terminatingEvent.get()]() {
            try
            {
                wsl::windows::common::wslutil::SetThreadDescription(L"DistroExitCallback");

                std::vector<gsl::byte> buffer;
                for (;;)
                {
                    // Read the message.
                    auto message = wsl::shared::socket::RecvMessage(notifyChannel.get(), buffer, terminationEvent);
                    if (message.empty())
                    {
                        break;
                    }

                    const auto* header = gslhelpers::get_struct<MESSAGE_HEADER>(message);
                    if (header->MessageType == LxMiniInitMessageChildExit)
                    {
                        const auto* exitMessage = gslhelpers::try_get_struct<LX_MINI_INIT_CHILD_EXIT_MESSAGE>(message);
                        WSL_LOG("ProcessExited", TraceLoggingValue(exitMessage->ChildPid, "pid"));

                        if (exitMessage)
                        {
                            exitCallback(exitMessage->ChildPid);
                        }
                    }
                    else
                    {
                        LOG_HR_MSG(E_UNEXPECTED, "Unexpected MessageType %d", header->MessageType);
                    }
                }
            }
            CATCH_LOG()
        });
    }

    if (TerminationCallback)
    {
        // Register the callback if the VM has not been terminated.
        auto exitLock = m_exitCallbackLock.lock_exclusive();
        THROW_HR_IF(E_INVALIDARG, m_onExit);
        if (!m_terminatingEvent.is_signaled())
        {
            m_onExit = std::move(TerminationCallback);
        }
        else
        {
            // The VM has already been terminated, invoke the callback on a separate thread.
            std::thread([terminationCallback = std::move(TerminationCallback), runtimeId = m_runtimeId]() {
                wsl::windows::common::wslutil::SetThreadDescription(L"TerminationCallback");
                terminationCallback(runtimeId);
            }).detach();
        }
    }

    if (m_vmConfig.EnableHostFileSystemAccess && m_vmConfig.EnableVirtioFs)
    {
        // Create a thread listening for handling virtiofs requests.
        auto listenSocket = wsl::windows::common::hvsocket::Listen(m_runtimeId, LX_INIT_UTILITY_VM_VIRTIOFS_PORT);
        m_virtioFsThread = std::thread(&WslCoreVm::VirtioFsWorker, this, std::move(listenSocket));
    }
}

void WslCoreVm::ResizeDistribution(_In_ ULONG Lun, _In_ HANDLE OutputHandle, _In_ ULONG64 NewSize)
{
    auto lock = m_lock.lock_exclusive();

    LX_MINI_INIT_RESIZE_DISTRIBUTION_MESSAGE message;
    message.Header.MessageSize = sizeof(message);
    message.Header.MessageType = LxMiniInitMessageResizeDistribution;
    message.ScsiLun = Lun;
    message.NewSize = NewSize;

    m_miniInitChannel.SendMessage(message);

    wsl::shared::SocketChannel channel{AcceptConnection(m_vmConfig.KernelBootTimeout), "ResizeDistribution", m_terminatingEvent.get()};
    auto outputChannel = AcceptConnection(m_vmConfig.KernelBootTimeout);

    wsl::windows::common::relay::ScopedRelay outputRelay(std::move(outputChannel), OutputHandle);

    const auto& resultMessage = channel.ReceiveMessage<LX_MINI_INIT_RESIZE_DISTRIBUTION_RESPONSE>();
    if (resultMessage.ResponseCode != 0)
    {
        THROW_HR_WITH_USER_ERROR(E_FAIL, wsl::shared::Localization::MessageFailedToResizeDisk());
    }
}

void WslCoreVm::SaveAttachedDisksState()
try
{
    auto lock = m_lock.lock_exclusive();
    const auto key = wsl::windows::common::registry::OpenOrCreateLxssDiskMountsKey(&m_userSid.Sid);
    for (const auto& e : m_attachedDisks)
    {
        if (e.first.User)
        {
            SaveDiskState(key.get(), e.first, e.second, e.first.Type);
        }
    }

    return;
}
CATCH_LOG()

void WslCoreVm::SaveDiskState(_In_ HKEY Key, _In_ const AttachedDisk& Disk, _In_ const DiskState& State, _In_ const DiskType& SaveDiskType)
{
    const auto keyPath = std::to_wstring(State.Lun);
    const auto diskKey = wsl::windows::common::registry::CreateKey(Key, keyPath.c_str(), KEY_ALL_ACCESS, nullptr, REG_OPTION_VOLATILE);

    wsl::windows::common::registry::WriteString(diskKey.get(), nullptr, c_diskValueName, Disk.Path.c_str());

    wsl::windows::common::registry::WriteDword(diskKey.get(), nullptr, c_disktypeValueName, static_cast<DWORD>(SaveDiskType));

    for (const auto& e : State.Mounts)
    {
        auto partition = std::to_wstring(e.first);
        auto mountKey = wsl::windows::common::registry::CreateKey(diskKey.get(), partition.c_str(), KEY_ALL_ACCESS, nullptr, REG_OPTION_VOLATILE);

        wsl::windows::common::registry::WriteString(mountKey.get(), nullptr, c_mountNameValueName, e.second.Name.c_str());

        if (e.second.Options.has_value())
        {
            wsl::windows::common::registry::WriteString(mountKey.get(), nullptr, c_optionsValueName, e.second.Options.value().c_str());
        }

        if (e.second.Type.has_value())
        {
            wsl::windows::common::registry::WriteString(mountKey.get(), nullptr, c_typeValueName, e.second.Type.value().c_str());
        }
    }
}

std::pair<int, LX_MINI_MOUNT_STEP> WslCoreVm::UnmountDisk(_In_ const AttachedDisk& Disk, _Inout_ DiskState& State)
{
    // Iterate through the mountpoints to unmount and delete them
    for (auto it = State.Mounts.begin(); it != State.Mounts.end(); it = State.Mounts.erase(it))
    {
        const auto result = UnmountVolume(Disk, it->first, it->second.Name.c_str());
        if (result.first != 0)
        {
            return result;
        }
    }

    // Tell the guest to flush its IO caches and stop using the disk.
    LX_MINI_INIT_DETACH_MESSAGE message;
    message.Header.MessageType = LxMiniInitMessageDetach;
    message.Header.MessageSize = sizeof(message);
    message.ScsiLun = State.Lun;

    m_miniInitChannel.SendMessage(message);

    // Accept a connection from mini_init.
    wsl::shared::SocketChannel channel{AcceptConnection(m_vmConfig.KernelBootTimeout), "MountResult", m_terminatingEvent.get()};

    // Get the unmount result from mini_init
    return GetMountResult(channel);
}

std::pair<int, LX_MINI_MOUNT_STEP> WslCoreVm::UnmountVolume(_In_ const AttachedDisk& Disk, _In_ ULONG PartitionIndex, _In_ PCWSTR Name)
{
    wsl::shared::MessageWriter<LX_MINI_INIT_UNMOUNT_MESSAGE> message(LxMiniInitMessageUnmount);
    message.WriteString(Name);

    // Send the message.
    m_miniInitChannel.SendMessage<LX_MINI_INIT_UNMOUNT_MESSAGE>(message.Span());

    // Accept a connection from mini_init.
    wsl::shared::SocketChannel channel{AcceptConnection(m_vmConfig.KernelBootTimeout), "MountResult", m_terminatingEvent.get()};

    // Get the unmount result from mini_init.
    return GetMountResult(channel);
}

_Requires_lock_held_(m_guestDeviceLock)
void WslCoreVm::VerifyDrvFsServers()
{
    for (auto it = m_plan9Servers.begin(); it != m_plan9Servers.end();)
    {
        const HRESULT result = it->second->IsRunning();

        // If the server process was terminated (which can happen e.g. if the user logged out and
        // back in), attempting to make a COM call will return
        // HRESULT_FROM_WIN32(RPC_S_SERVER_UNAVAILABLE). For this and other errors, remove the
        // server from the list and mark DrvFs for that port uninitialized.
        // N.B. The call will return S_FALSE if the server is not running. That should never
        //      happen since this service never calls Pause(), but in case it does that is also
        //      treated as an error.
        if (result != S_OK)
        {
            if (it->first == LX_INIT_UTILITY_VM_PLAN9_DRVFS_ADMIN_PORT)
            {
                m_adminDrvfsToken.reset();
            }
            else
            {
                WI_ASSERT(it->first == LX_INIT_UTILITY_VM_PLAN9_DRVFS_PORT);

                m_drvfsToken.reset();
            }

            it = m_plan9Servers.erase(it);
        }
        else
        {
            ++it;
        }
    }
}

void WslCoreVm::VirtioFsWorker(_In_ const wil::unique_socket& listenSocket)
try
{
    wsl::windows::common::wslutil::SetThreadDescription(L"VirtioFs - Worker");

    for (;;)
    {
        // Create a worker thread to handle each request.
        wsl::shared::SocketChannel channel{
            wsl::windows::common::hvsocket::Accept(listenSocket.get(), INFINITE, m_terminatingEvent.get()),
            "VirtioFs",
            m_terminatingEvent.get()};
        std::thread([this, channel = std::move(channel)]() mutable {
            try
            {
                wsl::windows::common::wslutil::SetThreadDescription(L"VirtioFs - Request");

                auto [message, span] = channel.ReceiveMessageOrClosed<MESSAGE_HEADER>();
                if (message == nullptr)
                {
                    return;
                }

                auto respondWithTag = [&](const std::wstring& tag, HRESULT result) {
                    // Respond to the guest with the tag that should be used to mount the device.

                    wsl::shared::MessageWriter<LX_INIT_ADD_VIRTIOFS_SHARE_RESPONSE_MESSAGE> response(LxInitMessageAddVirtioFsDeviceResponse);
                    response->Result = SUCCEEDED(result) ? 0 : EINVAL; // TODO: Improved HRESULT -> errno mapping.
                    response.WriteString(response->TagOffset, tag);

                    channel.SendMessage<LX_INIT_ADD_VIRTIOFS_SHARE_RESPONSE_MESSAGE>(response.Span());
                };

                if (message->MessageType == LxInitMessageAddVirtioFsDevice)
                {
                    std::wstring tag;
                    const auto result = wil::ResultFromException([this, span, &tag]() {
                        const auto* addShare = gslhelpers::try_get_struct<LX_INIT_ADD_VIRTIOFS_SHARE_MESSAGE>(span);
                        THROW_HR_IF(E_UNEXPECTED, !addShare);

                        const auto path = wsl::shared::string::FromSpan(span, addShare->PathOffset);
                        THROW_HR_IF_MSG(E_INVALIDARG, !wsl::shared::string::IsDriveRoot(path), "%hs is not the root of a drive", path);

                        const auto pathWide = wsl::shared::string::MultiByteToWide(path);
                        const auto options = wsl::shared::string::FromSpan(span, addShare->OptionsOffset);
                        const auto optionsWide = wsl::shared::string::MultiByteToWide(options);

                        // Acquire the lock and attempt to add the device.
                        auto guestDeviceLock = m_guestDeviceLock.lock_exclusive();
                        tag = AddVirtioFsShare(addShare->Admin, pathWide.c_str(), optionsWide.c_str());
                    });

                    respondWithTag(tag, result);
                }
                else if (message->MessageType == LxInitMessageRemountVirtioFsDevice)
                {
                    std::wstring newTag;
                    const auto result = wil::ResultFromException([this, span, &newTag]() {
                        const auto* remountShare = gslhelpers::try_get_struct<LX_INIT_REMOUNT_VIRTIOFS_SHARE_MESSAGE>(span);
                        THROW_HR_IF(E_UNEXPECTED, !remountShare);

                        const std::string tag = wsl::shared::string::FromSpan(span, remountShare->TagOffset);
                        if (tag.find(LX_INIT_DRVFS_ADMIN_VIRTIO_TAG, 0) == 0)
                        {
                            THROW_HR_IF(E_UNEXPECTED, remountShare->Admin);
                        }
                        else if (tag.find(LX_INIT_DRVFS_VIRTIO_TAG, 0) == 0)
                        {
                            THROW_HR_IF(E_UNEXPECTED, !remountShare->Admin);
                        }
                        else
                        {
                            THROW_HR_MSG(E_UNEXPECTED, "Unexpected tag %hs", tag.data());
                        }

                        const auto tagWide = wsl::shared::string::MultiByteToWide(tag);
                        auto guestDeviceLock = m_guestDeviceLock.lock_exclusive();
                        const auto foundShare = FindVirtioFsShare(tagWide.c_str(), !remountShare->Admin);
                        THROW_HR_IF_MSG(E_UNEXPECTED, !foundShare.has_value(), "Unknown tag %ls", tagWide.c_str());

                        newTag = AddVirtioFsShare(remountShare->Admin, foundShare->Path.c_str(), foundShare->OptionsString().c_str());
                    });

                    respondWithTag(newTag, result);
                }
                else
                {
                    THROW_HR_MSG(E_UNEXPECTED, "Unexpected MessageType %d", message->MessageType);
                }
            }
            CATCH_LOG()
        }).detach();
    }
}
CATCH_LOG()

std::string WslCoreVm::s_GetMountTargetName(_In_ PCWSTR Disk, _In_opt_ PCWSTR Name, _In_ int PartitionIndex)
{
    // Derive the mount target from the disk and partition names.
    // The format is <Disk>p[partition]
    // For Example: PhysicalDisk1p2
    // If user has specified the name, ensure proper formatting and use it instead
    if (ARGUMENT_PRESENT(Name))
    {
        auto mountName = wsl::shared::string::WideToMultiByte(Name);
        // Throw if the name contains '/' since it is a linux path separator
        THROW_HR_IF(WSL_E_VM_MODE_INVALID_MOUNT_NAME, mountName.find('/') != std::string::npos);
        return mountName;
    }

    std::string target{};
    auto mountName = wsl::shared::string::WideToMultiByte(Disk);
    std::copy_if(mountName.begin(), mountName.end(), std::back_inserter(target), &isalnum);
    if (PartitionIndex != 0)
    {
        target += std::format("p{}", PartitionIndex);
    }

    return target;
}

LX_INIT_DRVFS_MOUNT WslCoreVm::s_InitializeDrvFs(_Inout_ WslCoreVm* VmContext, _In_ HANDLE UserToken)
{
    try
    {
        return VmContext->InitializeDrvFs(UserToken) ? LxInitDrvfsMountElevated : LxInitDrvfsMountNonElevated;
    }
    catch (...)
    {
        LOG_CAUGHT_EXCEPTION();

        return LxInitDrvfsMountNone;
    }
}

bool WslCoreVm::IsVhdAttached(_In_ PCWSTR VhdPath)
{
    auto lock = m_lock.lock_exclusive();
    return m_attachedDisks.contains({DiskType::VHD, VhdPath});
}

void CALLBACK WslCoreVm::s_OnExit(_In_ HCS_EVENT* Event, _In_opt_ void* Context)
try
{
    const auto utilityVm = static_cast<WslCoreVm*>(Context);
    if (Event->Type == HcsEventSystemCrashInitiated || Event->Type == HcsEventSystemCrashReport)
    {
        utilityVm->OnCrash(Event->EventData);
    }
    else if ((Event->Type == HcsEventSystemExited) || (Event->Type == HcsEventServiceDisconnect))
    {
        utilityVm->OnExit(Event->EventData);
    }
}
CATCH_LOG();

bool WslCoreVm::AttachedDisk::operator<(const AttachedDisk& other) const
{
    if (Type < other.Type)
    {
        return true;
    }

    if (Type == other.Type)
    {
        return _wcsicmp(Path.c_str(), other.Path.c_str()) < 0;
    }

    return false;
}

bool WslCoreVm::AttachedDisk::operator==(const AttachedDisk& other) const
{
    return Type == other.Type && wsl::windows::common::string::IsPathComponentEqual(Path, other.Path);
}

WslCoreVm::VirtioFsShare::VirtioFsShare(PCWSTR Path, PCWSTR Options, bool Admin) : Path(Path), Admin(Admin)
{
    // Parse the options string into a map representing mount options to ensure that shares with functionally
    // identical options can share a single device.
    // For example: "uid=1000;gid=1000" and "gid=1000;uid=1000"
    auto optionsVector = wsl::shared::string::Split(std::wstring{Options}, L';');
    for (const auto& option : optionsVector)
    {
        std::wstring key;
        std::wstring value;
        const auto pos = option.find_first_of(L'=');
        if (pos == option.npos)
        {
            key = option;
        }
        else
        {
            key = option.substr(0, pos);
            value = option.substr(pos + 1);
        }

        if (!key.empty())
        {
            this->Options.insert({std::move(key), std::move(value)});
        }
    }

    if constexpr (wsl::shared::Debug)
    {
        const auto originalSet = std::set<std::wstring>(optionsVector.begin(), optionsVector.end());
        auto newVector = wsl::shared::string::Split(OptionsString(), L';');
        const auto newSet = std::set<std::wstring>(newVector.begin(), newVector.end());
        WI_ASSERT_MSG(originalSet == newSet, "mount options do not match");
    }
}

std::wstring WslCoreVm::VirtioFsShare::OptionsString() const
{
    std::wstring optionsString;
    for (const auto& option : Options)
    {
        if (!optionsString.empty())
        {
            optionsString += L';';
        }

        optionsString += option.first;
        if (!option.second.empty())
        {
            optionsString += L'=';
            optionsString += option.second;
        }
    }

    return optionsString;
}

bool WslCoreVm::VirtioFsShare::operator<(const VirtioFsShare& other) const
{
    return std::tie(Path, Options, Admin) < std::tie(other.Path, other.Options, other.Admin);
}

bool WslCoreVm::VirtioFsShare::operator==(const VirtioFsShare& other) const
{
    return Path == other.Path && Options == other.Options && Admin == other.Admin;
}

void WslCoreVm::TraceLoggingRundown() const noexcept
try
{
    WSL_LOG(
        "WslCoreVm::Rundown",
        TraceLoggingValue("Machine Config"),
        TraceLoggingValue(m_machineId.c_str(), "machineId"),
        TraceLoggingValue(ToString(m_vmConfig.NetworkingMode), "networkingMode"));

    if (m_networkingEngine)
    {
        m_networkingEngine->TraceLoggingRundown();
    }
}
CATCH_LOG()

void WslCoreVm::ValidateNetworkingMode()
{
    using namespace wsl::core;
    using namespace wsl::windows::common;

    ExecutionContext context(Context::ConfigureNetworking);

    // Cache requested networking features to be logged via telemetry.
    const auto networkingModeRequested = m_vmConfig.NetworkingMode;
    auto firewallRequested = m_vmConfig.FirewallConfig.Enabled();
    auto dnsTunnelingRequested = m_vmConfig.EnableDnsTunneling;

    // If Hyper-V firewall was requested, ensure it is supported by the OS.
    if (m_vmConfig.FirewallConfig.Enabled())
    {
        if (m_vmConfig.NetworkingMode == NetworkingMode::Mirrored || m_vmConfig.NetworkingMode == NetworkingMode::Nat)
        {
            if (!wsl::core::MirroredNetworking::IsHyperVFirewallSupported(m_vmConfig))
            {
                // Since hyper-V firewall is enabled by default, only show the warning if the user explicitly asked for it.
                if (m_vmConfig.FirewallConfigPresence == ConfigKeyPresence::Present)
                {
                    EMIT_USER_WARNING(Localization::MessageHyperVFirewallNotSupported());
                }

                m_vmConfig.FirewallConfig.reset();
            }
        }
    }

    // If mirrored networking was requested, ensure it is supported by the OS and guest kernel.
    if (m_vmConfig.NetworkingMode == NetworkingMode::Mirrored)
    {
        if ((m_kernelVersion < std::make_tuple(5u, 10u, 0u)) || !m_seccompAvailable)
        {
            m_vmConfig.NetworkingMode = NetworkingMode::Nat;
            EMIT_USER_WARNING(Localization::MessageMirroredNetworkingNotSupportedReason(
                Localization::MessageMirroredNetworkingNotSupportedKernel()));
        }
        else if (!wsl::core::networking::IsFlowSteeringSupportedByHns() || !m_vmConfig.FirewallConfig.Enabled())
        {
            m_vmConfig.NetworkingMode = NetworkingMode::Nat;
            EMIT_USER_WARNING(Localization::MessageMirroredNetworkingNotSupportedReason(Localization::MessageMirroredNetworkingNotSupportedWindowsVersion(
                m_windowsVersion.BuildNumber, m_windowsVersion.UpdateBuildRevision)));
        }
    }

    // Localhost relay is not supported in mirrored mode. Generate a warning if the user configures localhost relay
    // together with mirrored mode.
    // N.B. Mirrored mode already provides a way to communicate between Windows and Linux using localhost.
    if (m_vmConfig.NetworkingMode == NetworkingMode::Mirrored && m_vmConfig.LocalhostRelayConfigPresence == ConfigKeyPresence::Present)
    {
        EMIT_USER_WARNING(Localization::MessageLocalhostForwardingNotSupportedMirroredMode());
    }

    // If DNS tunneling was requested, ensure it is supported by Windows.
    if (m_vmConfig.EnableDnsTunneling && !IsDnsTunnelingSupported())
    {
        // Since DNS tunneling is enabled by default, only show the warning if the user explicitly asked for it.
        if (m_vmConfig.DnsTunnelingConfigPresence == ConfigKeyPresence::Present)
        {
            EMIT_USER_WARNING(Localization::MessageDnsTunnelingNotSupported());
        }

        m_vmConfig.EnableDnsTunneling = false;
    }

    // Gives information about the requested networking settings and whether they were enabled or not
    WSL_LOG_TELEMETRY(
        "WslCoreVmValidateNetworkingMode",
        PDT_ProductAndServicePerformance,
        TraceLoggingValue(m_runtimeId, "vmId"),
        TraceLoggingValue(ToString(networkingModeRequested), "networkingModeRequested"),
        TraceLoggingValue(ToString(m_vmConfig.NetworkingMode), "networkingMode"),
        TraceLoggingValue(m_vmConfig.NetworkingModePresence == ConfigKeyPresence::Present, "networkingModePresent"),
        TraceLoggingValue(firewallRequested, "firewallRequested"),
        TraceLoggingValue(m_vmConfig.FirewallConfig.Enabled(), "firewall"),
        TraceLoggingValue(dnsTunnelingRequested, "dnsTunnelingRequested"),
        TraceLoggingValue(m_vmConfig.DnsTunnelingConfigPresence == ConfigKeyPresence::Present, "dnsTunnelingConfigPresent"),
        TraceLoggingValue(m_vmConfig.EnableDnsTunneling, "dnsTunneling"));
}<|MERGE_RESOLUTION|>--- conflicted
+++ resolved
@@ -285,14 +285,9 @@
 
     // If the system supports virtio console serial ports, use dmesg capture for telemetry and/or debug output.
     // Legacy serial is much slower, so this is not enabled without virtio console support.
-<<<<<<< HEAD
-    m_vmConfig.EnableDebugShell &= helpers::IsVirtioSerialConsoleSupported();
-    if (m_vmConfig.EnableDebugShell)
-=======
     auto enableVirtioSerial = m_vmConfig.EnableVirtio && helpers::IsVirtioSerialConsoleSupported();
     m_vmConfig.EnableDebugShell &= enableVirtioSerial;
     if (enableVirtioSerial)
->>>>>>> dde52d07
     {
         try
         {
