/*++

Copyright (c) Microsoft. All rights reserved.

Module Name:

    WslCoreVm.cpp

Abstract:

    This file contains utility VM function definitions.

--*/

#include "precomp.h"
#include "WslCoreVm.h"
#include "WslCoreNetworkingSupport.h"
#include <lxfsshares.h>
#include "disk.hpp"
#include "WslCoreInstance.h"
#include "NatNetworking.h"
#include "BridgedNetworking.h"
#include "MirroredNetworking.h"
#include "WslCoreFirewallSupport.h"
#include "DnsResolver.h"
#include "VirtioNetworking.h"

#include <TraceLoggingProvider.h>

using msl::utilities::SafeInt;
using wsl::windows::common::helpers::WindowsBuildNumbers;
using namespace wsl::windows::common::registry;
using namespace wsl::windows::common::string;
using namespace std::string_literals;

// The default high-gap MMIO space is 16GB
#define DEFAULT_HIGH_MMIO_GAP_IN_MB (16 * _1KB)

// Start of unaddressable memory if guest only supports the minimum 36-bit addressing.
#define MAX_36_BIT_PAGE_IN_MB (0x1000000000 / _1MB)

// This device type is implemented by the external virtio-pmem vdev.
// {EDBB24BB-5E19-40F4-8A0F-8224313064FD}
DEFINE_GUID(VIRTIO_PMEM_DEVICE_ID, 0xEDBB24BB, 0x5E19, 0x40F4, 0x8A, 0x0F, 0x82, 0x24, 0x31, 0x30, 0x64, 0xFD);

<<<<<<< HEAD
// Flags for virtiofs vdev device creation.
#define VIRTIO_FS_FLAGS_TYPE_FILES 0x8000
#define VIRTIO_FS_FLAGS_TYPE_SECTIONS 0x4000
=======
// Version numbers for various functionality that was backported.
#define NICKEL_BUILD_FLOOR 22350
#define VIRTIO_SERIAL_CONSOLE_COBALT_RELEASE_UBR 40
#define VMEMM_SUFFIX_COBALT_REFRESH_BUILD_NUMBER 22138
#define VMMEM_SUFFIX_COBALT_RELEASE_UBR 71
#define VMMEM_SUFFIX_NICKEL_BUILD_NUMBER 22420
>>>>>>> 4207cc80

#define WSLG_SHARED_MEMORY_SIZE_MB 8192
#define PAGE_SIZE 0x1000

static constexpr size_t c_bootEntropy = 0x1000;
static constexpr auto c_localDevicesKey = L"SOFTWARE\\Microsoft\\Terminal Server Client\\LocalDevices";

#define LXSS_ENABLE_GUI_APPS() (m_vmConfig.EnableGuiApps && (m_systemDistroDeviceId != ULONG_MAX))

using namespace wsl::windows::common;
using wsl::core::NetworkingMode;
using wsl::core::networking::NetworkEndpoint;
using wsl::core::networking::NetworkSettings;
using wsl::shared::Localization;
using wsl::windows::common::Context;
using wsl::windows::common::ExecutionContext;

namespace {
INT64
RequiredExtraMmioSpaceForPmemFileInMb(_In_ PCWSTR FilePath)
{
    // Open the file and retrieve the file's size.
    const wil::unique_hfile fileHandle{CreateFile(FilePath, FILE_READ_ATTRIBUTES, FILE_SHARE_READ, nullptr, OPEN_EXISTING, 0, nullptr)};
    THROW_LAST_ERROR_IF(!fileHandle);

    LARGE_INTEGER fileSizeBytes;
    THROW_IF_WIN32_BOOL_FALSE(GetFileSizeEx(fileHandle.get(), &fileSizeBytes));

    // The file is mapped to the VM using PCI BARs, which can only be a power of two. Therefore,
    // round the file size up to the nearest power of two.
    fileSizeBytes.QuadPart = wsl::windows::common::helpers::RoundUpToNearestPowerOfTwo(fileSizeBytes.QuadPart);

    // Convert from bytes to megabytes. Ensure that we don't truncate a 512kb file to 0mb.
    return std::max(fileSizeBytes.QuadPart / static_cast<INT64>(_1MB), 1i64);
}
} // namespace

WslCoreVm::WslCoreVm(_In_ wsl::core::Config&& VmConfig) :
    m_vmConfig(std::move(VmConfig)), m_traceClient(m_vmConfig.EnableTelemetry)
{
}

std::unique_ptr<WslCoreVm> WslCoreVm::Create(_In_ const wil::shared_handle& UserToken, _In_ wsl::core::Config&& VmConfig, _In_ const GUID& VmId)
{
    auto newInstance = std::unique_ptr<WslCoreVm>{new WslCoreVm{std::move(VmConfig)}};
    try
    {
        const auto startTimeMs = GetTickCount64();
        auto privateKernel = !newInstance->m_vmConfig.KernelPath.empty();
        // Log telemetry on how long it took to create the VM
        WSL_LOG_TELEMETRY(
            "CreateVmBegin", PDT_ProductAndServicePerformance, TraceLoggingValue(VmId, "vmId"), CONFIG_TELEMETRY(newInstance->m_vmConfig));

        newInstance->Initialize(VmId, UserToken);

        const auto timeToCreateVmMs = GetTickCount64() - startTimeMs;
        WSL_LOG_TELEMETRY(
            "CreateVmEnd",
            PDT_ProductAndServicePerformance,
            TraceLoggingValue(privateKernel, "privateKernel"),
            TraceLoggingValue(newInstance->m_kernelVersionString.c_str(), "kernelVersion"),
            TraceLoggingValue(newInstance->m_runtimeId, "vmId"),
            TraceLoggingValue(timeToCreateVmMs, "timeToCreateVmMs"),
            CONFIG_TELEMETRY(newInstance->m_vmConfig));
    }
    catch (...)
    {
        const auto hr = wil::ResultFromCaughtException();

        // Log telemetry when the WSL VM fails to start including the error
        WSL_LOG_TELEMETRY(
            "FailedToStartVm",
            PDT_ProductAndServicePerformance,
            TraceLoggingValue(VmId, "vmId"),
            TraceLoggingValue(hr, "error"),
            CONFIG_TELEMETRY(newInstance->m_vmConfig));

        if (hr == HRESULT_FROM_WIN32(WSAENOTCONN) || hr == HRESULT_FROM_WIN32(WSAECONNRESET) || hr == HRESULT_FROM_WIN32(WSAETIMEDOUT))
        {
            // A kernel panic can cause an hvsocket error. If we hit this, wait one second for an HCS notification to give a better error for the user.
            if (newInstance->m_vmCrashEvent.wait(1000))
            {
                if (newInstance->m_vmCrashLogFile.has_value())
                {
                    THROW_HR_WITH_USER_ERROR(
                        WSL_E_VM_CRASHED,
                        wsl::shared::Localization::MessageWSL2Crashed() + L"\r\n" +
                            Localization::MessageWSL2CrashedStackTrace(newInstance->m_vmCrashLogFile.value()));
                }
                else
                {
                    THROW_HR_WITH_USER_ERROR(WSL_E_VM_CRASHED, wsl::shared::Localization::MessageWSL2Crashed());
                }
            }
        }

        throw;
    }

    return newInstance;
}

void WslCoreVm::Initialize(const GUID& VmId, const wil::shared_handle& UserToken)
{
    auto signalEarlyTermination = wil::scope_exit([&] { m_terminatingEvent.SetEvent(); });

    // create a restricted version of the token.
    m_userToken = UserToken;
    m_restrictedToken = wsl::windows::common::security::CreateRestrictedToken(m_userToken.get());

    // Make a copy of the user sid.
    auto tokenUser = wil::get_token_information<TOKEN_USER>(m_userToken.get());
    THROW_IF_WIN32_BOOL_FALSE(::CopySid(sizeof(m_userSid), &m_userSid.Sid, tokenUser->User.Sid));

    // Generate a machine ID string based on the VM ID. This is used for some HCS APIs.
    m_machineId = wsl::shared::string::GuidToString<wchar_t>(VmId, wsl::shared::string::GuidToStringFlags::Uppercase);

    // Set the install path of the package.
    m_installPath = wsl::windows::common::wslutil::GetBasePath();

    // Initialize the path to the tools folder.
    m_rootFsPath = m_installPath / LXSS_TOOLS_DIRECTORY;

    // Store the path of the user profile.
    m_userProfile = wsl::windows::common::helpers::GetUserProfilePath(m_userToken.get());

    // Query the Windows version.
    m_windowsVersion = wsl::windows::common::helpers::GetWindowsVersion();

    // Create a temporary folder for the VM.
    try
    {
        const auto runAsUser = wil::impersonate_token(m_userToken.get());
        m_tempPath = wsl::windows::common::filesystem::GetTempFolderPath(m_userToken.get()) / m_machineId;

        wil::CreateDirectoryDeep(m_tempPath.c_str());
        m_tempDirectoryCreated = true;
    }
    CATCH_LOG();

    // If a private kernel was not specified, use the default.
    m_defaultKernel = m_vmConfig.KernelPath.empty();
    if (m_defaultKernel)
    {
#ifdef WSL_KERNEL_PATH

        m_vmConfig.KernelPath = TEXT(WSL_KERNEL_PATH);

#else

        m_vmConfig.KernelPath = m_rootFsPath / LXSS_VM_MODE_KERNEL_NAME;

#endif
    }
    else
    {
        if (!wsl::windows::common::filesystem::FileExists(m_vmConfig.KernelPath.c_str()))
        {
            THROW_HR_WITH_USER_ERROR(
                WSL_E_CUSTOM_KERNEL_NOT_FOUND,
                Localization::MessageCustomKernelNotFound(
                    wsl::windows::common::helpers::GetWslConfigPath(m_userToken.get()), m_vmConfig.KernelPath.c_str()));
        }

        // Direct boot is not supported on ARM64. Modify the rootfs directory to be a temporary directory that contains
        // copies of the initrd file and private kernel.
        if constexpr (wsl::shared::Arm64)
        {
            auto impersonate = wil::impersonate_token(m_userToken.get());

            m_rootFsPath = m_tempPath / LXSS_ROOTFS_DIRECTORY;
            wil::CreateDirectoryDeep(m_rootFsPath.c_str());
            auto initRdPath = m_installPath / LXSS_TOOLS_DIRECTORY / LXSS_VM_MODE_INITRD_NAME;

            auto targetPath = m_rootFsPath / LXSS_VM_MODE_INITRD_NAME;
            THROW_IF_WIN32_BOOL_FALSE(CopyFileW(initRdPath.c_str(), targetPath.c_str(), TRUE));

            targetPath = m_rootFsPath / LXSS_VM_MODE_KERNEL_NAME;
            THROW_IF_WIN32_BOOL_FALSE(CopyFileW(m_vmConfig.KernelPath.c_str(), targetPath.c_str(), TRUE));
        }
    }

    // If the user did not specify custom modules, use the default modules only if using the default kernel.
    if (m_vmConfig.KernelModulesPath.empty())
    {
        if (m_defaultKernel)
        {
#ifdef WSL_KERNEL_MODULES_PATH

            m_vmConfig.KernelModulesPath = std::wstring(TEXT(WSL_KERNEL_MODULES_PATH));

#else

            m_vmConfig.KernelModulesPath = m_rootFsPath / L"modules.vhd";

#endif
        }
    }
    else
    {
        if (!wsl::windows::common::filesystem::FileExists(m_vmConfig.KernelModulesPath.c_str()))
        {
            THROW_HR_WITH_USER_ERROR(
                WSL_E_CUSTOM_KERNEL_NOT_FOUND,
                Localization::MessageCustomKernelModulesNotFound(
                    wsl::windows::common::helpers::GetWslConfigPath(m_userToken.get()), m_vmConfig.KernelModulesPath.c_str()));
        }

        if (m_defaultKernel)
        {
            THROW_HR_WITH_USER_ERROR(WSL_E_CUSTOM_KERNEL_NOT_FOUND, Localization::MessageMismatchedKernelModulesError());
        }
    }

    // If debug console was requested, create a randomly-named pipe and spawn a wslhost process to read from the pipe.
    //
    // N.B. wslhost.exe is launched at medium integrity level and its lifetime
    //      is tied to the lifetime of the utility VM.
    if (m_vmConfig.EnableDebugConsole || !m_vmConfig.DebugConsoleLogFile.empty())
    {
        try
        {
            m_vmConfig.EnableDebugConsole = true;
            m_comPipe0 = wsl::windows::common::helpers::GetUniquePipeName();
        }
        CATCH_LOG()
    }

    // If the system supports virtio console serial ports, use dmesg capture for telemetry and/or debug output.
    // Legacy serial is much slower, so this is not enabled without virtio console support.
<<<<<<< HEAD
    auto enableVirtioSerial = m_vmConfig.EnableVirtio && helpers::IsVirtioSerialConsoleSupported();
    m_vmConfig.EnableDebugShell &= enableVirtioSerial;
    if (enableVirtioSerial)
=======
    m_vmConfig.EnableDebugShell &= IsVirtioSerialConsoleSupported();
    if (IsVirtioSerialConsoleSupported())
>>>>>>> 4207cc80
    {
        try
        {
            bool enableTelemetry = TraceLoggingProviderEnabled(g_hTraceLoggingProvider, WINEVENT_LEVEL_INFO, 0);
            m_dmesgCollector = DmesgCollector::Create(
                VmId, m_vmExitEvent, enableTelemetry, m_vmConfig.EnableDebugConsole, m_comPipe0, m_vmConfig.EnableEarlyBootLogging, {});

            WSL_LOG("DMESG collector created");

            if (m_vmConfig.EnableDebugShell)
            {
                m_debugShellPipe = wsl::windows::common::wslutil::GetDebugShellPipeName(&m_userSid.Sid);
            }

            // Initialize the guest telemetry logger.
            m_gnsTelemetryLogger = GuestTelemetryLogger::Create(VmId, m_vmExitEvent);
        }
        CATCH_LOG()
    }

    if (m_vmConfig.EnableDebugConsole)
    {
        try
        {
            // If specified, create a file to log the debug console output.
            wil::unique_hfile logFile;
            if (!m_vmConfig.DebugConsoleLogFile.empty())
            {
                auto impersonate = wil::impersonate_token(m_userToken.get());
                logFile.reset(CreateFileW(
                    m_vmConfig.DebugConsoleLogFile.c_str(), FILE_APPEND_DATA, (FILE_SHARE_READ | FILE_SHARE_WRITE), nullptr, OPEN_ALWAYS, 0, nullptr));

                LOG_LAST_ERROR_IF(!logFile);
            }

            wsl::windows::common::helpers::LaunchDebugConsole(
                m_comPipe0.c_str(), !!m_dmesgCollector, m_restrictedToken.get(), logFile ? logFile.get() : nullptr, !m_vmConfig.EnableTelemetry);
        }
        CATCH_LOG()
    }

    // Create the utility VM and store the runtime ID.
    std::wstring json = GenerateConfigJson();
    m_system = wsl::windows::common::hcs::CreateComputeSystem(m_machineId.c_str(), json.c_str());
    m_runtimeId = wsl::windows::common::hcs::GetRuntimeId(m_system.get());
    WI_ASSERT(IsEqualGUID(VmId, m_runtimeId));

    // Initialize the guest device manager.
    m_guestDeviceManager = std::make_shared<GuestDeviceManager>(m_machineId, m_runtimeId);

    // Create a socket listening for connections from mini_init.
    m_listenSocket = wsl::windows::common::hvsocket::Listen(m_runtimeId, LX_INIT_UTILITY_VM_INIT_PORT);

    if (m_vmConfig.MaxCrashDumpCount >= 0)
    {
        auto crashDumpSocket = wsl::windows::common::hvsocket::Listen(m_runtimeId, LX_INIT_UTILITY_VM_CRASH_DUMP_PORT);
        THROW_LAST_ERROR_IF(!crashDumpSocket);
        m_crashDumpCollectionThread =
            std::thread{[this, socket = std::move(crashDumpSocket)]() mutable { CollectCrashDumps(std::move(socket)); }};
    }

    // Register a callback to detect if the utility VM exits unexpectedly.
    wsl::windows::common::hcs::RegisterCallback(m_system.get(), s_OnExit, this);
    signalEarlyTermination.release();

    // Start the utility VM.
    try
    {
        wsl::windows::common::hcs::StartComputeSystem(m_system.get(), json.c_str());
    }
    catch (...)
    {
        // Reset m_system so we don't try to wait for termination in the destructor, since the VM isn't even running.
        m_system.reset();
        throw;
    }

    // Add GPUs to the utility VM.
    if (m_vmConfig.EnableGpuSupport)
    {
        ExecutionContext context(Context::ConfigureGpu);

        hcs::ModifySettingRequest<hcs::GpuConfiguration> gpuRequest{};
        gpuRequest.ResourcePath = L"VirtualMachine/ComputeTopology/Gpu";
        gpuRequest.RequestType = hcs::ModifyRequestType::Update;
        gpuRequest.Settings.AssignmentMode = hcs::GpuAssignmentMode::Mirror;
        gpuRequest.Settings.AllowVendorExtension = true;
        if (wsl::windows::common::helpers::IsDisableVgpuSettingsSupported())
        {
            gpuRequest.Settings.DisableGdiAcceleration = true;
            gpuRequest.Settings.DisablePresentation = true;
        }

        wsl::windows::common::hcs::ModifyComputeSystem(m_system.get(), wsl::shared::ToJsonW(gpuRequest).c_str());

        // Also add 9p shares for the library directories.
        // N.B. These are not hosted by the out-of-proc drvfs 9p server because the GPU shares
        //      should work even if drvfs is disabled.
        auto addShare = [&](PCWSTR name, PCWSTR path) {
            constexpr auto flags = (hcs::Plan9ShareFlags::ReadOnly | hcs::Plan9ShareFlags::AllowOptions);
            wsl::windows::common::hcs::AddPlan9Share(m_system.get(), name, name, path, LX_INIT_UTILITY_VM_PLAN9_PORT, flags);
        };

        std::wstring path;
        THROW_IF_FAILED(wil::ExpandEnvironmentStringsW(L"%SystemRoot%\\System32\\DriverStore\\FileRepository", path));
        addShare(TEXT(LXSS_GPU_DRIVERS_SHARE), path.c_str());

        // N.B. There are inbox and packaged versions of the Direct 3D libraries. The packaged
        //      versions take presidence by using overlayfs in the guest.
        THROW_IF_FAILED(wil::ExpandEnvironmentStringsW(L"%SystemRoot%\\System32\\lxss\\lib", path));

        if (wsl::windows::common::filesystem::FileExists(path.c_str()))
        {
            try
            {
                addShare(TEXT(LXSS_GPU_INBOX_LIB_SHARE), path.c_str());
                m_enableInboxGpuLibs = true;
            }
            CATCH_LOG()
        }

#ifdef WSL_GPU_LIB_PATH

        path = TEXT(WSL_GPU_LIB_PATH);

#else

        path = m_installPath / L"lib";

#endif

        addShare(TEXT(LXSS_GPU_PACKAGED_LIB_SHARE), path.c_str());
    }

    // Asynchronously add drvfs devices if supported.
    if (m_vmConfig.EnableHostFileSystemAccess)
    {
        std::promise<bool> initialResult;
        m_drvfsInitialResult = initialResult.get_future();
        auto guestDeviceLock = m_guestDeviceLock.lock_exclusive();
        std::thread([this, guestDeviceLock = std::move(guestDeviceLock), initialResult = std::move(initialResult)]() mutable {
            try
            {
                wsl::windows::common::wslutil::SetThreadDescription(L"InitializeDrvfs");
                initialResult.set_value(InitializeDrvFsLockHeld(m_userToken.get()));
            }
            catch (...)
            {
                try
                {
                    initialResult.set_exception(std::current_exception());
                }
                CATCH_LOG()
            }
        }).detach();
    }

    // Accept a connection from mini_init with a receive timeout so the service does not get stuck waiting for a response from the VM.
    m_miniInitChannel = wsl::shared::SocketChannel{AcceptConnection(m_vmConfig.KernelBootTimeout), "mini_init", m_terminatingEvent.get()};

    // Accept the connection from the Linux guest for notifications.
    m_notifyChannel = AcceptConnection(m_vmConfig.KernelBootTimeout);

    // Receive and parse the guest kernel version
    ReadGuestCapabilities();

    // Mount the system distro.
    switch (m_systemDistroDeviceType)
    {
    case LxMiniInitMountDeviceTypeLun:
        m_systemDistroDeviceId =
            AttachDiskLockHeld(m_vmConfig.SystemDistroPath.c_str(), DiskType::VHD, MountFlags::ReadOnly, {}, false, m_userToken.get());
        break;

    case LxMiniInitMountDeviceTypePmem:
        m_systemDistroDeviceId = MountFileAsPersistentMemory(m_vmConfig.SystemDistroPath.c_str(), true);
        break;

    default:
        break;
    }

    // Mount the kernel modules VHD.
    ULONG modulesLun = ULONG_MAX;
    if (!m_vmConfig.KernelModulesPath.empty())
    {
        modulesLun =
            AttachDiskLockHeld(m_vmConfig.KernelModulesPath.c_str(), DiskType::VHD, MountFlags::ReadOnly, {}, false, m_userToken.get());
    }

    // Attempt to create and mount the swap vhd.
    //
    // N.B. This can fail if the target directory is compressed, encrypted, or if
    //      the user does not have write access.
    ULONG swapLun = ULONG_MAX;
    if ((m_systemDistroDeviceId != ULONG_MAX) && (m_vmConfig.SwapSizeBytes > 0))
    {
        try
        {
            {
                // If no user-specified swap vhd file path was specified, use a
                // path in the temp directory.
                auto runAsUser = wil::impersonate_token(m_userToken.get());
                if (m_vmConfig.SwapFilePath.empty())
                {
                    m_vmConfig.SwapFilePath = m_tempPath / L"swap";
                }

                // Ensure the swap vhd ends with the vhdx file extension.
                if (!wsl::windows::common::string::IsPathComponentEqual(
                        m_vmConfig.SwapFilePath.extension().native(), wsl::windows::common::wslutil::c_vhdxFileExtension))
                {
                    m_vmConfig.SwapFilePath += wsl::windows::common::wslutil::c_vhdxFileExtension;
                }

                // Create the VHD with an additional page for swap overhead.
                m_vmConfig.SwapSizeBytes += PAGE_SIZE;
                auto result = wil::ResultFromException([&]() {
                    wsl::core::filesystem::CreateVhd(m_vmConfig.SwapFilePath.c_str(), m_vmConfig.SwapSizeBytes, &m_userSid.Sid, false, false);
                    m_swapFileCreated = true;
                });

                if (result == HRESULT_FROM_WIN32(ERROR_FILE_EXISTS))
                {
                    auto handle = wsl::core::filesystem::OpenVhd(
                        m_vmConfig.SwapFilePath.c_str(), VIRTUAL_DISK_ACCESS_CREATE | VIRTUAL_DISK_ACCESS_METAOPS | VIRTUAL_DISK_ACCESS_GET_INFO);
                    wsl::core::filesystem::ResizeExistingVhd(handle.get(), m_vmConfig.SwapSizeBytes, RESIZE_VIRTUAL_DISK_FLAG_ALLOW_UNSAFE_VIRTUAL_SIZE);
                }
                else if (FAILED(result))
                {
                    EMIT_USER_WARNING(wsl::shared::Localization::MessagedFailedToCreateSwapVhd(
                        m_vmConfig.SwapFilePath.c_str(), wsl::windows::common::wslutil::GetSystemErrorString(result).c_str()));

                    THROW_HR(result);
                }
            }

            swapLun = AttachDiskLockHeld(m_vmConfig.SwapFilePath.c_str(), DiskType::VHD, MountFlags::None, {}, false, m_userToken.get());
        }
        CATCH_LOG()
    }

    // Validate that the requesting network mode is supported.
    //
    // N.B. This must be done before sending the initial configuration message because some guest
    //      behavior is determined by the networking mode.
    ValidateNetworkingMode();

    // Send the early configuration message.
    wsl::shared::MessageWriter<LX_MINI_INIT_EARLY_CONFIG_MESSAGE> message(LxMiniInitMessageEarlyConfig);
    message->SwapLun = swapLun;
    message->SystemDistroDeviceType = m_systemDistroDeviceType;
    message->SystemDistroDeviceId = m_systemDistroDeviceId;
    message->PageReportingOrder = m_coldDiscardShiftSize;
    message->MemoryReclaimMode = static_cast<LX_MINI_INIT_MEMORY_RECLAIM_MODE>(m_vmConfig.MemoryReclaim);
    message->EnableDebugShell = m_vmConfig.EnableDebugShell;
    message->EnableSafeMode = m_vmConfig.EnableSafeMode;
    message->EnableDnsTunneling = m_vmConfig.EnableDnsTunneling;
    message->DefaultKernel = m_defaultKernel;
    message->KernelModulesDeviceId = modulesLun;
    message.WriteString(message->HostnameOffset, wsl::windows::common::filesystem::GetLinuxHostName());
    message.WriteString(message->KernelModulesListOffset, m_vmConfig.KernelModulesList);
    message->DnsTunnelingIpAddress = m_vmConfig.DnsTunnelingIpAddress.value_or(0);

    m_miniInitChannel.SendMessage<LX_MINI_INIT_EARLY_CONFIG_MESSAGE>(message.Span());

    {
        ExecutionContext context(Context::ConfigureNetworking);

        // Accept the connection from the guest network service and create the channel.
        wsl::core::GnsChannel gnsChannel(AcceptConnection(m_vmConfig.KernelBootTimeout));

        // Create hvsocket connection for DNS tunneling if enabled.
        wil::unique_socket dnsTunnelingSocket;
        if (m_vmConfig.EnableDnsTunneling)
        {
            dnsTunnelingSocket = AcceptConnection(m_vmConfig.KernelBootTimeout);
        }

        // Record the start time of the networking engine initialization so the duration can be logged.
        const auto startTime = std::chrono::steady_clock::now();

        // For NAT networking, ensure the network can be created. If creating the network fails, fall back to
        // virtio proxy networking mode.
        wsl::windows::common::hcs::unique_hcn_network natNetwork;
        if (m_vmConfig.NetworkingMode == NetworkingMode::Nat)
        {
            natNetwork = wsl::core::NatNetworking::CreateNetwork(m_vmConfig);
            if (!natNetwork)
            {
                EMIT_USER_WARNING(wsl::shared::Localization::MessageNetworkInitializationFailedFallback2(
                    ToString(m_vmConfig.NetworkingMode), ToString(NetworkingMode::VirtioProxy)));

                m_vmConfig.NetworkingMode = NetworkingMode::VirtioProxy;
            }
        }

        // Create and initialize the networking engine.
        const auto result = wil::ResultFromException(WI_DIAGNOSTICS_INFO, [&] {
            if (m_vmConfig.NetworkingMode == NetworkingMode::Mirrored)
            {
                m_networkingEngine = std::make_unique<wsl::core::MirroredNetworking>(
                    m_system.get(), std::move(gnsChannel), m_vmConfig, m_runtimeId, std::move(dnsTunnelingSocket));
            }
            else if (m_vmConfig.NetworkingMode == NetworkingMode::Nat)
            {
                WI_ASSERT(natNetwork);

                m_networkingEngine = std::make_unique<wsl::core::NatNetworking>(
                    m_system.get(), std::move(natNetwork), std::move(gnsChannel), m_vmConfig, std::move(dnsTunnelingSocket));
            }
            else if (m_vmConfig.NetworkingMode == NetworkingMode::VirtioProxy)
            {
                m_networkingEngine = std::make_unique<wsl::core::VirtioNetworking>(
                    std::move(gnsChannel), m_vmConfig.EnableLocalhostRelay, m_guestDeviceManager, m_userToken);
            }
            else if (m_vmConfig.NetworkingMode == NetworkingMode::Bridged)
            {
                m_networkingEngine = std::make_unique<wsl::core::BridgedNetworking>(m_system.get(), m_vmConfig);
            }
            else
            {
                WI_ASSERT(m_vmConfig.NetworkingMode == NetworkingMode::None);
            }

            if (m_networkingEngine)
            {
                m_networkingEngine->Initialize();
            }
        });

        // Find the interface type of the host interface that is most likely to give Internet connectivity
        const auto bestInterfaceIndex = wsl::core::networking::GetBestInterface();
        MIB_IFROW row{};
        row.dwIndex = bestInterfaceIndex;
        IFTYPE bestInterfaceType{};
        // Ignore failures
        if (row.dwIndex != 0 && SUCCEEDED_WIN32(GetIfEntry(&row)))
        {
            bestInterfaceType = row.dwType;
        }

        const auto endTime = std::chrono::steady_clock::now();

        // Log telemetry on the VM initialization including some of its key settings
        WSL_LOG_TELEMETRY(
            "WslCoreVmInitialize",
            PDT_ProductAndServicePerformance,
            TraceLoggingValue(m_runtimeId, "vmId"),
            TraceLoggingValue(ToString(m_vmConfig.NetworkingMode), "networkingMode"),
            TraceLoggingValue(m_vmConfig.FirewallConfig.Enabled(), "firewallEnabled"),
            TraceLoggingValue(m_vmConfig.EnableDnsTunneling, "dnsTunnelingEnabled"),
            TraceLoggingValue(
                m_vmConfig.DnsTunnelingIpAddress.has_value()
                    ? wsl::windows::common::string::IntegerIpv4ToWstring(m_vmConfig.DnsTunnelingIpAddress.value()).c_str()
                    : L"",
                "dnsTunnelingIpAddress"),
            TraceLoggingValue(bestInterfaceType, "bestInterfaceType"),
            TraceLoggingValue(result, "result"),
            TraceLoggingValue((std::chrono::duration_cast<std::chrono::milliseconds>(endTime - startTime)).count(), "durationMs"));

        if (FAILED(result))
        {
            const auto* context = ExecutionContext::Current();
            if (context != nullptr)
            {
                // We already have a specialized error message, display it to the user.
                const auto& currentError = context->ReportedError();
                if (currentError.has_value())
                {
                    auto strings = wsl::windows::common::wslutil::ErrorToString(currentError.value());
                    EMIT_USER_WARNING(Localization::MessageErrorCode(strings.Message, strings.Code));
                }
            }

            // If something failed during initialization that indicates a dependent service is not running,
            // inform the user to install the Virtual Machine Platform optional component.
            if (wsl::core::networking::IsNetworkErrorForMissingServices(result) &&
                !wsl::windows::common::wslutil::IsVirtualMachinePlatformInstalled())
            {
                wsl::windows::common::notifications::DisplayOptionalComponentsNotification();
                EMIT_USER_WARNING(Localization::MessageVirtualMachinePlatformNotInstalled());
            }

            // Fall back to no networking.
            EMIT_USER_WARNING(wsl::shared::Localization::MessageNetworkInitializationFailedFallback2(
                ToString(m_vmConfig.NetworkingMode), ToString(NetworkingMode::None)));

            m_vmConfig.NetworkingMode = NetworkingMode::None;
            m_networkingEngine.reset();
        }
    }

    // Perform additional initialization.
    InitializeGuest();
}

WslCoreVm::~WslCoreVm() noexcept
{
    TraceLoggingActivity<g_hTraceLoggingProvider, MICROSOFT_KEYWORD_MEASURES> activity;
    TraceLoggingWriteStart(
        activity,
        "TerminateVmStart",
        TelemetryPrivacyDataTag(PDT_ProductAndServicePerformance),
        TraceLoggingValue(m_runtimeId, "vmId"));

    m_networkingEngine.reset();

    auto lock = m_lock.lock_exclusive();

    if (m_drvfsInitialResult.valid())
    {
        try
        {
            m_drvfsInitialResult.get();
        }
        CATCH_LOG()
    }

    // Clear out the exit callback.
    {
        auto exitLock = m_exitCallbackLock.lock_exclusive();
        m_onExit = nullptr;

        // Signal that the vm is terminating
        // N.B. This might have already been signaled if the VM exited abnormally.
        m_terminatingEvent.SetEvent();
    }

    if (m_system)
    {
        bool unexpectedTerminate = m_vmExitEvent.is_signaled();
        bool forcedTerminate = false;

        // Close the socket to mini_init. This will cause mini_init to break out
        // of its message processing loop and perform a clean shutdown.
        m_miniInitChannel.Close();

        if (!unexpectedTerminate)
        {
            // Wait to receive the notification that the VM has exited.
            forcedTerminate = !m_vmExitEvent.wait(UTILITY_VM_SHUTDOWN_TIMEOUT);

            // If the notification did not arrive within the timeout, the VM is
            // forcefully terminated.
            if (forcedTerminate)
            {
                try
                {
                    wsl::windows::common::hcs::TerminateComputeSystem(m_system.get());
                }
                CATCH_LOG()
            }
        }

        m_vmExitEvent.wait(UTILITY_VM_TERMINATE_TIMEOUT);

        TraceLoggingWriteTagged(
            activity,
            "TerminateVm",
            TraceLoggingKeyword(MICROSOFT_KEYWORD_MEASURES),
            TelemetryPrivacyDataTag(PDT_ProductAndServicePerformance),
            TraceLoggingValue(WSL_PACKAGE_VERSION, "wslVersion"),
            TraceLoggingValue(m_runtimeId, "vmId"),
            TraceLoggingValue(forcedTerminate, "forceTerminate"),
            TraceLoggingValue(unexpectedTerminate, "unexpectedTerminate"),
            TraceLoggingValue(m_vmExitEvent.is_signaled(), "terminationCallbackReceived"),
            TraceLoggingValue(m_exitDetails.c_str(), "exitDetails"));
    }

    // Wait for the distro exit callback thread to exit.
    // The thread might not have been started, in that case joinable() returns false.
    if (m_distroExitThread.joinable())
    {
        m_distroExitThread.join();
    }

    if (m_virtioFsThread.joinable())
    {
        m_virtioFsThread.join();
    }

    if (m_crashDumpCollectionThread.joinable())
    {
        m_crashDumpCollectionThread.join();
    }

    // Close the handle to the VM. This will wait for any outstanding callbacks.
    m_system.reset();

    // This loops helps against a potential crash in build <= Windows 11 22H2.
    for (const auto& e : m_plan9Servers)
    {
        LOG_IF_FAILED(e.second->Teardown());
    }

    // Shutdown virtio device hosts.
    if (m_guestDeviceManager)
    {
        m_guestDeviceManager->Shutdown();
    }

    // Call RevokeVmAccess on each VHD that was added to the utility VM. This
    // ensures that the ACL on the VHD does not grow unbounded.
    std::for_each(m_attachedDisks.begin(), m_attachedDisks.end(), [&](const auto& Entry) {
        if ((Entry.first.Type == DiskType::PassThrough) && (WI_IsFlagSet(Entry.second.Flags, DiskStateFlags::Online)))
        {
            RestorePassthroughDiskState(Entry.first.Path.c_str());
        }

        if (WI_IsFlagSet(Entry.second.Flags, DiskStateFlags::AccessGranted))
        {
            try
            {
                wsl::windows::common::hcs::RevokeVmAccess(m_machineId.c_str(), Entry.first.Path.c_str());
            }
            CATCH_LOG()
        }
    });

    // Delete the swap vhd if one was created.
    if (m_swapFileCreated)
    {
        try
        {
            const auto runAsUser = wil::impersonate_token(m_userToken.get());
            LOG_IF_WIN32_BOOL_FALSE(DeleteFileW(m_vmConfig.SwapFilePath.c_str()));
        }
        CATCH_LOG()
    }

    // Delete the temp folder if it was created.
    if (m_tempDirectoryCreated)
    {
        try
        {
            const auto runAsUser = wil::impersonate_token(m_userToken.get());
            wil::RemoveDirectoryRecursive(m_tempPath.c_str());
        }
        CATCH_LOG()
    }

    // Delete the mstsc.exe local devices key if one was created.
    if (m_localDevicesKeyCreated)
    {
        try
        {
            const auto runAsUser = wil::impersonate_token(m_userToken.get());
            const auto userKey = wsl::windows::common::registry::OpenCurrentUser();
            const auto key = wsl::windows::common::registry::CreateKey(userKey.get(), c_localDevicesKey, KEY_SET_VALUE);
            THROW_IF_WIN32_ERROR(::RegDeleteKeyValueW(key.get(), nullptr, m_machineId.c_str()));
        }
        CATCH_LOG()
    }

    WSL_LOG("TerminateVmStop");
}

wil::unique_socket WslCoreVm::AcceptConnection(_In_ DWORD ReceiveTimeout, _In_ const std::source_location& Location) const
{
    auto socket =
        wsl::windows::common::hvsocket::Accept(m_listenSocket.get(), m_vmConfig.KernelBootTimeout, m_terminatingEvent.get(), Location);
    if (ReceiveTimeout != 0)
    {
        THROW_LAST_ERROR_IF(setsockopt(socket.get(), SOL_SOCKET, SO_RCVTIMEO, (const char*)&ReceiveTimeout, sizeof(ReceiveTimeout)) == SOCKET_ERROR);
    }

    return socket;
}

_Requires_lock_held_(m_guestDeviceLock)
void WslCoreVm::AddDrvFsShare(_In_ bool Admin, _In_ HANDLE UserToken)
{
    THROW_HR_IF(HCS_E_TERMINATED, !m_system);

    // Allow the Plan 9 server to create NT symlinks.
    //
    // N.B. This may fail for unelevated users, however symlink creation will
    //      succeed even without this privilege if developer mode is enabled.
    wsl::windows::common::security::EnableTokenPrivilege(UserToken, SE_CREATE_SYMBOLIC_LINK_NAME);

    // Set the 9p port and virtio tag.
    const UINT32 port = Admin ? LX_INIT_UTILITY_VM_PLAN9_DRVFS_ADMIN_PORT : LX_INIT_UTILITY_VM_PLAN9_DRVFS_PORT;
    const PCWSTR tag = Admin ? TEXT(LX_INIT_DRVFS_ADMIN_VIRTIO_TAG) : TEXT(LX_INIT_DRVFS_VIRTIO_TAG);
    AddPlan9Share(
        TEXT(LX_INIT_UTILITY_VM_DRVFS_SHARE_NAME), L"\\\\?", port, (hcs::Plan9ShareFlags::AllowOptions | hcs::Plan9ShareFlags::AllowSubPaths), UserToken, tag);

    const auto virtiofsInitialized = Admin ? m_adminDrvfsToken.is_valid() : m_drvfsToken.is_valid();
    if (m_vmConfig.EnableVirtioFs && !virtiofsInitialized)
    {
        // Add virtiofs devices associating indices with paths from the fixed drive bitmap. These devices support
        // multiple mounts in the guest, so this only needs to be done once.
        // EX: drvfsC1 => C:\
        //     drvfsD2 => D:\
        //     drvfsaC3 => C:\ (elevated)
        auto fixedDrives = wsl::windows::common::filesystem::EnumerateFixedDrives(UserToken).first;
        while (fixedDrives != 0)
        {
            ULONG index;
            WI_VERIFY(_BitScanForward(&index, fixedDrives) != FALSE);
            const wchar_t fixedDrivePath[] = {gsl::narrow_cast<wchar_t>(L'A' + index), L':', L'\\', L'\0'};
            AddVirtioFsShare(Admin, fixedDrivePath, TEXT(LX_INIT_DEFAULT_PLAN9_MOUNT_OPTIONS), UserToken);
            fixedDrives ^= (1 << index);
        }
    }
}

_Requires_lock_held_(m_guestDeviceLock)
void WslCoreVm::AddPlan9Share(
    _In_ PCWSTR AccessName, _In_ PCWSTR Path, [[maybe_unused]] _In_ UINT32 Port, _In_ hcs::Plan9ShareFlags Flags, _In_ HANDLE UserToken, _In_opt_ PCWSTR VirtIoTag)
{
    bool addNewDevice = false;
    wil::com_ptr<IPlan9FileSystem> server;

    {
        auto revert = wil::impersonate_token(UserToken);

        // This is called from AddDrvFsShare, which is called from InitializeDrvFs, so m_guestDeviceLock is
        // already held.

        if (m_vmConfig.EnableVirtio9p)
        {
            server = m_guestDeviceManager->GetRemoteFileSystem(__uuidof(p9fs::Plan9FileSystem), VirtIoTag);
        }
        else
        {
            const auto existingServer = m_plan9Servers.find(Port);
            if (existingServer != m_plan9Servers.end())
            {
                server = existingServer->second;
            }
        }

        if (!server)
        {
            server = wsl::windows::common::wslutil::CreateComServerAsUser<p9fs::Plan9FileSystem, IPlan9FileSystem>(UserToken);
            if (m_vmConfig.EnableVirtio9p)
            {
                m_guestDeviceManager->AddRemoteFileSystem(__uuidof(p9fs::Plan9FileSystem), VirtIoTag, server);

                // Start with one device to handle the first mount request. After
                // each mount, the Plan9 file-system will request additional
                // devices via the IPlan9FileSystemHost::NotifyAllDevicesInUse
                // callback.
                addNewDevice = true;
            }
            else
            {
                THROW_IF_FAILED(server->Init(&m_runtimeId, Port));
                THROW_IF_FAILED(server->Resume());
                m_plan9Servers.insert(std::make_pair(Port, server));
            }
        }

        HRESULT result = server->AddSharePath(AccessName, Path, static_cast<UINT32>(Flags));
        if (result == HRESULT_FROM_WIN32(ERROR_ALREADY_EXISTS))
        {
            result = S_OK;
        }

        THROW_IF_FAILED(result);
    }

    if (addNewDevice)
    {
        // This requires more privileges than the user may have, so impersonation is disabled.
        (void)m_guestDeviceManager->AddNewDevice(VIRTIO_PLAN9_DEVICE_ID, server, VirtIoTag);
    }
}

ULONG WslCoreVm::AttachDisk(_In_ PCWSTR Disk, _In_ DiskType Type, _In_ std::optional<ULONG> Lun, _In_ bool IsUserDisk, _In_ HANDLE UserToken)
{
    auto lock = m_lock.lock_exclusive();
    return AttachDiskLockHeld(Disk, Type, MountFlags::None, Lun, IsUserDisk, UserToken);
}

ULONG WslCoreVm::AttachDiskLockHeld(
    _In_ PCWSTR Disk, _In_ DiskType Type, _In_ MountFlags Flags, _In_ std::optional<ULONG> Lun, _In_ bool IsUserDisk, _In_opt_ HANDLE UserToken)
{
    ExecutionContext context(Context::MountDisk);

    Lun = ReserveLun(Lun);

    // Set a scope exit variable to perform cleanup if attaching the disk fails.
    DiskStateFlags diskFlags{};
    auto cleanup = wil::scope_exit_log(WI_DIAGNOSTICS_INFO, [&] {
        FreeLun(Lun.value());
        if (WI_IsFlagSet(diskFlags, DiskStateFlags::AccessGranted))
        {
            wsl::windows::common::hcs::RevokeVmAccess(m_machineId.c_str(), Disk);
        }

        if (WI_IsFlagSet(diskFlags, DiskStateFlags::Online))
        {
            const auto diskHandle = wsl::windows::common::disk::OpenDevice(Disk, GENERIC_READ | GENERIC_WRITE, m_vmConfig.MountDeviceTimeout);
            wsl::windows::common::disk::SetOnline(diskHandle.get(), false, m_vmConfig.MountDeviceTimeout);
        }
    });

    try
    {
        // Check if the disk is already attached.
        const auto found = m_attachedDisks.find({Type, Disk});

        if (Type == DiskType::PassThrough)
        {
            if (found != m_attachedDisks.end())
            {
                THROW_HR_WITH_USER_ERROR(WSL_E_DISK_ALREADY_ATTACHED, Localization::MessageDiskAlreadyAttached(Disk));
            }

            // Grant the VM access to the disk.
            GrantVmWorkerProcessAccessToDisk(Disk, UserToken);
            WI_SetFlag(diskFlags, DiskStateFlags::AccessGranted);

            // Set the disk online if needed.
            //
            // N.B. The disk handle must be closed prior to adding the disk to the VM.
            {
                const auto diskHandle =
                    wsl::windows::common::disk::OpenDevice(Disk, GENERIC_READ | GENERIC_WRITE, m_vmConfig.MountDeviceTimeout);
                if (wsl::windows::common::disk::IsDiskOnline(diskHandle.get()))
                {
                    wsl::windows::common::disk::SetOnline(diskHandle.get(), false, m_vmConfig.MountDeviceTimeout);
                    WI_SetFlag(diskFlags, DiskStateFlags::Online);
                }
            }

            // Add the disk to the VM.
            wsl::shared::retry::RetryWithTimeout<void>(
                std::bind(wsl::windows::common::hcs::AddPassThroughDisk, m_system.get(), Disk, Lun.value()),
                wsl::windows::common::disk::c_diskOperationRetry,
                std::chrono::milliseconds(m_vmConfig.MountDeviceTimeout),
                []() { return wil::ResultFromCaughtException() == HRESULT_FROM_WIN32(ERROR_SHARING_VIOLATION); });
        }
        else
        {
            if (found != m_attachedDisks.end())
            {
                // Prevent user from launching a distro vhd after manually mounting it; otherwise, return the LUN of the mounted disk.
                THROW_HR_IF(WSL_E_USER_VHD_ALREADY_ATTACHED, found->first.User);

                return found->second.Lun;
            }

            auto grantDiskAccess = [&]() {
                auto runAsUser = wil::impersonate_token(UserToken);
                wsl::windows::common::hcs::GrantVmAccess(m_machineId.c_str(), Disk);
                WI_SetFlag(diskFlags, DiskStateFlags::AccessGranted);
            };

            // Grant the VM access to the disk.
            if (WI_IsFlagClear(Flags, MountFlags::ReadOnly))
            {
                grantDiskAccess();
            }

            auto result = wil::ResultFromException([&]() {
                wsl::windows::common::hcs::AddVhd(m_system.get(), Disk, Lun.value(), WI_IsFlagSet(Flags, MountFlags::ReadOnly));
            });

            if (result == HRESULT_FROM_WIN32(ERROR_ACCESS_DENIED) && WI_IsFlagClear(diskFlags, DiskStateFlags::AccessGranted))
            {
                grantDiskAccess();
                wsl::windows::common::hcs::AddVhd(m_system.get(), Disk, Lun.value(), WI_IsFlagSet(Flags, MountFlags::ReadOnly));
            }
            else
            {
                THROW_IF_FAILED(result);
            }
        }
    }
    catch (...)
    {
        const auto result = wil::ResultFromCaughtException();
        THROW_HR_WITH_USER_ERROR(
            result, Localization::MessageFailedToAttachDisk(Disk, wsl::windows::common::wslutil::GetSystemErrorString(result)));
    }

    m_attachedDisks.emplace(AttachedDisk{Type, Disk, IsUserDisk}, DiskState{Lun.value(), {}, diskFlags});
    cleanup.release();

    return Lun.value();
}

void WslCoreVm::CollectCrashDumps(wil::unique_socket&& listenSocket) const
{
    wsl::windows::common::wslutil::SetThreadDescription(L"CrashDumpCollection");

    while (!m_terminatingEvent.is_signaled())
    {
        try
        {
            auto socket = wsl::windows::common::hvsocket::Accept(listenSocket.get(), INFINITE, m_terminatingEvent.get());

            DWORD receiveTimeout = m_vmConfig.KernelBootTimeout;
            THROW_LAST_ERROR_IF(
                setsockopt(listenSocket.get(), SOL_SOCKET, SO_RCVTIMEO, (const char*)&receiveTimeout, sizeof(receiveTimeout)) == SOCKET_ERROR);

            auto channel = wsl::shared::SocketChannel{std::move(socket), "crash_dump", m_terminatingEvent.get()};

            const auto& message = channel.ReceiveMessage<LX_PROCESS_CRASH>();
            const char* process = reinterpret_cast<const char*>(&message.Buffer);

            constexpr auto dumpExtension = ".dmp";
            constexpr auto dumpPrefix = "wsl-crash";

            auto filename = std::format("{}-{}-{}-{}-{}{}", dumpPrefix, message.Timestamp, message.Pid, process, message.Signal, dumpExtension);

            std::replace_if(filename.begin(), filename.end(), [](auto e) { return !std::isalnum(e) && e != '.' && e != '-'; }, '_');

            auto fullPath = m_vmConfig.CrashDumpFolder / filename;

            // Log telemetry when there is a crash within the WSL VM
            WSL_LOG_TELEMETRY(
                "LinuxCrash",
                PDT_ProductAndServicePerformance,
                TraceLoggingValue(fullPath.c_str(), "FullPath"),
                TraceLoggingValue(message.Pid, "Pid"),
                TraceLoggingValue(message.Signal, "Signal"),
                TraceLoggingValue(process, "process"));

            auto runAsUser = wil::impersonate_token(m_userToken.get());

            std::error_code error;
            std::filesystem::create_directories(m_vmConfig.CrashDumpFolder, error);
            if (error.value())
            {
                THROW_WIN32_MSG(error.value(), "Failed to create folder: %ls", m_vmConfig.CrashDumpFolder.c_str());
            }

            // Only delete files that:
            // - have the temporary flag set
            // - start with 'wsl-crash'
            // - end in .dmp
            //
            // This logic is here to prevent accidental user file deletion

            auto pred = [&dumpExtension, &dumpPrefix](const auto& e) {
                return WI_IsFlagSet(GetFileAttributes(e.path().c_str()), FILE_ATTRIBUTE_TEMPORARY) && e.path().has_extension() &&
                       e.path().extension() == dumpExtension && e.path().has_filename() &&
                       e.path().filename().string().find(dumpPrefix) == 0;
            };

            wsl::windows::common::wslutil::EnforceFileLimit(m_vmConfig.CrashDumpFolder.c_str(), m_vmConfig.MaxCrashDumpCount, pred);

            wil::unique_hfile file{CreateFileW(fullPath.c_str(), GENERIC_WRITE, 0, nullptr, CREATE_NEW, FILE_ATTRIBUTE_TEMPORARY, nullptr)};
            THROW_LAST_ERROR_IF(!file);

            channel.SendResultMessage<std::int32_t>(0);

            wsl::windows::common::relay::InterruptableRelay(reinterpret_cast<HANDLE>(channel.Socket()), file.get(), nullptr);
        }
        CATCH_LOG();
    }
}

std::shared_ptr<LxssRunningInstance> WslCoreVm::CreateInstance(
    _In_ const GUID& InstanceId,
    _In_ const LXSS_DISTRO_CONFIGURATION& Configuration,
    _In_ LX_MESSAGE_TYPE MessageType,
    _In_ DWORD ReceiveTimeout,
    _In_ ULONG DefaultUid,
    _In_ ULONG64 ClientLifetimeId,
    _In_ ULONG ExportFlags,
    _Out_opt_ ULONG* ConnectPort)
{
    // Add the VHD to the machine.
    auto lock = m_lock.lock_exclusive();
    const auto lun = AttachDiskLockHeld(Configuration.VhdFilePath.c_str(), DiskType::VHD, MountFlags::None, {}, false, m_userToken.get());

    // Launch the init daemon and create the instance.
    int flags = LxMiniInitMessageFlagNone;
    std::wstring sharedMemoryRoot{};

#ifdef WSL_DEV_INSTALL_PATH

    std::wstring installPath = TEXT(WSL_DEV_INSTALL_PATH);

#else

    std::wstring installPath = m_installPath.wstring();

#endif

    std::wstring userProfile{};
    if (LXSS_ENABLE_GUI_APPS() && (MessageType == LxMiniInitMessageLaunchInit))
    {
        WI_SetFlag(flags, LxMiniInitMessageFlagLaunchSystemDistro);
        sharedMemoryRoot = m_sharedMemoryRoot;

        userProfile = m_userProfile;
    }

    WI_SetFlagIf(flags, LxMiniInitMessageFlagExportCompressGzip, WI_IsFlagSet(ExportFlags, LXSS_EXPORT_DISTRO_FLAGS_GZIP));
    WI_SetFlagIf(flags, LxMiniInitMessageFlagExportCompressXzip, WI_IsFlagSet(ExportFlags, LXSS_EXPORT_DISTRO_FLAGS_XZIP));
    WI_SetFlagIf(flags, LxMiniInitMessageFlagVerbose, WI_IsFlagSet(ExportFlags, LXSS_EXPORT_DISTRO_FLAGS_VERBOSE));

    wsl::shared::MessageWriter<LX_MINI_INIT_MESSAGE> message(MessageType);
    message->MountDeviceType = LxMiniInitMountDeviceTypeLun;
    message->DeviceId = lun;
    message->Flags = flags;
    message.WriteString(message->FsTypeOffset, "ext4");
    message.WriteString(message->MountOptionsOffset, "discard,errors=remount-ro,data=ordered");
    message.WriteString(message->VmIdOffset, m_machineId);
    message.WriteString(message->DistributionNameOffset, Configuration.Name);
    message.WriteString(message->SharedMemoryRootOffset, sharedMemoryRoot);
    message.WriteString(message->InstallPathOffset, installPath);
    message.WriteString(message->UserProfileOffset, userProfile);
    m_miniInitChannel.SendMessage<LX_MINI_INIT_MESSAGE>(message.Span());

    return CreateInstanceInternal(
        InstanceId, Configuration, ReceiveTimeout, DefaultUid, ClientLifetimeId, WI_IsFlagSet(flags, LxMiniInitMessageFlagLaunchSystemDistro), ConnectPort);
}

std::shared_ptr<LxssRunningInstance> WslCoreVm::CreateInstanceInternal(
    _In_ const GUID& InstanceId,
    _In_ const LXSS_DISTRO_CONFIGURATION& Configuration,
    _In_ DWORD ReceiveTimeout,
    _In_ ULONG DefaultUid,
    _In_ ULONG64 ClientLifetimeId,
    _In_ bool LaunchSystemDistro,
    _Out_opt_ ULONG* ConnectPort)
{
    // Clear the drive mounting flag if support is disabled at the VM level.
    //
    // N.B. If the system distro is enabled the share will still be created since
    //      GUI apps require access to the Windows file system in order to launch mstsc.
    LXSS_DISTRO_CONFIGURATION localConfig = Configuration;
    WI_ClearFlagIf(localConfig.Flags, LXSS_DISTRO_FLAGS_ENABLE_DRIVE_MOUNTING, !m_vmConfig.EnableHostFileSystemAccess);

    // Establish a communication channel with the init daemon.
    auto initSocket = AcceptConnection(ReceiveTimeout);

    // If the system distro is enabled, establish a communication channel with its init daemon.
    wil::unique_socket systemDistroSocket;
    if (LaunchSystemDistro)
    {
        WI_ASSERT(m_vmConfig.EnableGuiApps);
        systemDistroSocket = AcceptConnection(ReceiveTimeout);
    }

    // Set feature flags for the instance.
    ULONG featureFlags{};
    WI_SetFlagIf(featureFlags, LxInitFeatureVirtIo9p, m_vmConfig.EnableVirtio9p);
    WI_SetFlagIf(featureFlags, LxInitFeatureVirtIoFs, m_vmConfig.EnableVirtioFs);
    WI_SetFlagIf(featureFlags, LxInitFeatureDnsTunneling, m_vmConfig.EnableDnsTunneling);

    // Create an instance, this takes ownership of the sockets.
    auto instance = std::make_shared<WslCoreInstance>(
        m_userToken.get(),
        initSocket,
        systemDistroSocket,
        InstanceId,
        m_runtimeId,
        localConfig,
        DefaultUid,
        ClientLifetimeId,
        std::bind(s_InitializeDrvFs, this, std::placeholders::_1),
        featureFlags,
        m_vmConfig.DistributionStartTimeout,
        m_vmConfig.InstanceIdleTimeout,
        ConnectPort);

    WI_ASSERT(!initSocket && !systemDistroSocket);

    return instance;
}

wil::unique_socket WslCoreVm::CreateListeningSocket() const
{
    return wsl::windows::common::hvsocket::Listen(m_runtimeId, 0);
}

std::pair<int, LX_MINI_MOUNT_STEP> WslCoreVm::DetachDisk(_In_opt_ PCWSTR Disk)
{
    bool deleted = !ARGUMENT_PRESENT(Disk);
    std::vector<AttachedDisk> selectedDisks;

    auto diskMatches = [TargetPath = Disk](const AttachedDisk& disk) {
        if (!disk.User)
        {
            // Only user mounted disks can be detached
            return false;
        }

        if (disk.Type == DiskType::VHD)
        {
            // N.B. std::filesystem::equivalent can throw if the path is malformed so use the noexcept variant.
            std::error_code error{};
            return TargetPath == nullptr || std::filesystem::equivalent(disk.Path, TargetPath, error);
        }
        else if (disk.Type == DiskType::PassThrough)
        {
            return TargetPath == nullptr || wsl::windows::common::string::IsPathComponentEqual(disk.Path, TargetPath);
        }

        return false;
    };

    auto lock = m_lock.lock_exclusive();
    for (auto it = m_attachedDisks.begin(); it != m_attachedDisks.end();)
    {
        if (diskMatches(it->first))
        {
            // Unmount any mounted volumes inside the utility VM.
            const auto result = UnmountDisk(it->first, it->second);
            if (result.first != 0)
            {
                return result;
            }

            // Detach the disk from the VM.
            wsl::windows::common::hcs::RemoveScsiDisk(m_system.get(), it->second.Lun);
            if (WI_VERIFY(WI_IsFlagSet(it->second.Flags, DiskStateFlags::AccessGranted)))
            {
                wsl::windows::common::hcs::RevokeVmAccess(m_machineId.c_str(), it->first.Path.c_str());
            }

            FreeLun(it->second.Lun);

            // If the disk was online before being attached, revert to that state.
            if (WI_IsFlagSet(it->second.Flags, DiskStateFlags::Online))
            {
                RestorePassthroughDiskState(it->first.Path.c_str());
            }

            deleted = true;
            it = m_attachedDisks.erase(it);
        }
        else
        {
            ++it;
        }
    }

    THROW_HR_IF(HRESULT_FROM_WIN32(ERROR_FILE_NOT_FOUND), !deleted);

    return std::make_pair(0, LxMiniInitMountStepNone);
}

void WslCoreVm::EjectVhd(_In_ PCWSTR VhdPath)
{
    auto lock = m_lock.lock_exclusive();
    return EjectVhdLockHeld(VhdPath);
}

_Requires_lock_held_(m_lock)
void WslCoreVm::EjectVhdLockHeld(_In_ PCWSTR VhdPath)
{
    const auto search = m_attachedDisks.find({DiskType::VHD, VhdPath});
    if (search != m_attachedDisks.end())
    {
        EJECT_VHD_MESSAGE message;
        message.Header.MessageSize = sizeof(message);
        message.Header.MessageType = LxMiniInitMessageEjectVhd;
        message.Lun = search->second.Lun;
        const auto& result = m_miniInitChannel.Transaction(message);
        LOG_HR_IF_MSG(E_UNEXPECTED, result.Result != 0, "VHD eject failed: %u", result.Result);

        // Impersonate the session manager and remove the vhd.
        {
            auto runAsSelf = wil::run_as_self();
            wsl::windows::common::hcs::RemoveScsiDisk(m_system.get(), search->second.Lun);
            if (WI_IsFlagSet(search->second.Flags, DiskStateFlags::AccessGranted))
            {
                wsl::windows::common::hcs::RevokeVmAccess(m_machineId.c_str(), VhdPath);
            }
        }

        m_attachedDisks.erase(search);
        FreeLun(message.Lun);
    }
}

_Requires_lock_held_(m_guestDeviceLock)
std::optional<WslCoreVm::VirtioFsShare> WslCoreVm::FindVirtioFsShare(_In_ PCWSTR tag, _In_ std::optional<bool> Admin) const
{
    for (const auto& share : m_virtioFsShares)
    {
        if ((share.second == tag) && (!Admin.has_value() || Admin.value() == share.first.Admin))
        {
            return share.first;
        }
    }

    return {};
}

void WslCoreVm::FreeLun(_In_ ULONG lun)
{
    WI_ASSERT(m_lunBitmap[lun]);
    m_lunBitmap.set(lun, false);
}

std::wstring WslCoreVm::GenerateConfigJson()
{
    hcs::ComputeSystem systemSettings{};
    systemSettings.Owner = wsl::windows::common::wslutil::c_vmOwner;
    systemSettings.ShouldTerminateOnLastHandleClosed = true;
    systemSettings.SchemaVersion.Major = 2;
    systemSettings.SchemaVersion.Minor = 3;
    hcs::VirtualMachine vmSettings{};
    vmSettings.StopOnReset = true;
    vmSettings.Chipset.UseUtc = true;

    // Ensure the 2MB granularity enforced by HCS.
    vmSettings.ComputeTopology.Memory.SizeInMB = ((m_vmConfig.MemorySizeBytes / _1MB) & ~0x1);
    vmSettings.ComputeTopology.Memory.AllowOvercommit = true;
    vmSettings.ComputeTopology.Memory.EnableDeferredCommit = true;
    vmSettings.ComputeTopology.Memory.EnableColdDiscardHint = true;

    // Configure backing page size, fault cluster shift size, and cold discard hint size to favor density (lower vmmem usage).
    //
    // N.B. Cold discard hint size should be a multiple of the fault cluster shift size.
    //
    // N.B. This is only done on builds that have the fix for the VID deadlock on partition teardown.
    if ((m_windowsVersion.BuildNumber >= WindowsBuildNumbers::Germanium) ||
        (m_windowsVersion.BuildNumber >= WindowsBuildNumbers::Cobalt && m_windowsVersion.UpdateBuildRevision >= 2360) ||
        (m_windowsVersion.BuildNumber >= WindowsBuildNumbers::Iron && m_windowsVersion.UpdateBuildRevision >= 1970) ||
        (m_windowsVersion.BuildNumber >= WindowsBuildNumbers::Vibranium_22H2 && m_windowsVersion.UpdateBuildRevision >= 3393))
    {
        vmSettings.ComputeTopology.Memory.BackingPageSize = hcs::MemoryBackingPageSize::Small;
        vmSettings.ComputeTopology.Memory.FaultClusterSizeShift = 4;          // 64k
        vmSettings.ComputeTopology.Memory.DirectMapFaultClusterSizeShift = 4; // 64k
        m_coldDiscardShiftSize = 5;                                           // 128k
    }
    else
    {
        m_coldDiscardShiftSize = 9; // 2MB
    }

    // May need more MMIO than the default 16GB. WSL uses a vpci device per Plan9 share, WSLg adds a GPU device,
    // and a pmem device, and each shared memory virtiofs device needs more than 8GB of MMIO.
    SafeInt<INT64> highMmioGapInMB = DEFAULT_HIGH_MMIO_GAP_IN_MB;

    // Add additional MMIO space for the system distro and WSLg.
    bool privateSystemDistro = !m_vmConfig.SystemDistroPath.empty();
    if (!privateSystemDistro)
    {
#ifdef WSL_SYSTEM_DISTRO_PATH

        m_vmConfig.SystemDistroPath = TEXT(WSL_SYSTEM_DISTRO_PATH);
        privateSystemDistro = true;

#else

        m_systemDistroDeviceType = LxMiniInitMountDeviceTypeLun;
        m_vmConfig.SystemDistroPath = (m_installPath / L"system.vhd").wstring();
        WI_ASSERT(wsl::windows::common::filesystem::FileExists(m_vmConfig.SystemDistroPath.c_str()));

#endif
    }

    // Ensure the system distro exists and ends with a img or vhd file extension.
    if (privateSystemDistro)
    {
        if (wsl::windows::common::string::IsPathComponentEqual(m_vmConfig.SystemDistroPath.extension().native(), L".img"))
        {
            m_systemDistroDeviceType = LxMiniInitMountDeviceTypePmem;
        }
        else if (wsl::windows::common::string::IsPathComponentEqual(m_vmConfig.SystemDistroPath.extension().native(), L".vhd"))
        {
            m_systemDistroDeviceType = LxMiniInitMountDeviceTypeLun;
        }

        THROW_HR_IF(
            WSL_E_CUSTOM_SYSTEM_DISTRO_ERROR,
            (m_systemDistroDeviceType == LxMiniInitMountDeviceTypeInvalid) ||
                (!wsl::windows::common::filesystem::FileExists(m_vmConfig.SystemDistroPath.c_str())));
    }

    // Add MMIO space for the WSLg virtio shared memory device.
    if (m_vmConfig.EnableGuiApps && m_vmConfig.EnableVirtio)
    {
        highMmioGapInMB += WSLG_SHARED_MEMORY_SIZE_MB + EXTRA_MMIO_SIZE_PER_VIRTIOFS_DEVICE_IN_MB;
    }

    // If using pmem for the system distro, add MMIO space for the device.
    if (m_systemDistroDeviceType == LxMiniInitMountDeviceTypePmem)
    {
        highMmioGapInMB += RequiredExtraMmioSpaceForPmemFileInMb(m_vmConfig.SystemDistroPath.c_str());
    }

    // Log telemetry to measure system distro usage.
    WSL_LOG(
        "InitializeSystemDistro",
        TraceLoggingValue(static_cast<INT64>(highMmioGapInMB), "highMmioGapInMB"),
        TraceLoggingValue(privateSystemDistro, "privateSystemDistro"),
        TraceLoggingValue(static_cast<DWORD>(m_systemDistroDeviceType), "systemDistroDeviceType"),
        TraceLoggingLevel(WINEVENT_LEVEL_INFO));

    vmSettings.ComputeTopology.Memory.HighMmioGapInMB = highMmioGapInMB;

    // The guest may only be able to access 36-bits of address space (minimum supported), so shift the high MMIO base
    // down such that all addresses are accessible. The default starting point is 16G below the maximum 36-bit address,
    // so for guests that support larger address spaces, the default base should suffice.
    vmSettings.ComputeTopology.Memory.HighMmioBaseInMB = MAX_36_BIT_PAGE_IN_MB - highMmioGapInMB;

    // Configure the number of processors.
    vmSettings.ComputeTopology.Processor.Count = m_vmConfig.ProcessorCount;

    // Set the vmmem suffix which will change the process name in task manager.
    if (helpers::IsVmemmSuffixSupported())
    {
        vmSettings.ComputeTopology.Memory.HostingProcessNameSuffix = wsl::windows::common::wslutil::c_vmOwner;
    }

    // If nested virtualization was requested, ensure the platform supports it.
    //
    // N.B. This is done because arm64 and some older amd64 processors do not support nested virtualization.
    //      Nested virtualization not supported on Windows 10.
    if (m_vmConfig.EnableNestedVirtualization)
    {
        try
        {
            std::vector<std::string> processorFeatures{};
            if (wsl::windows::common::helpers::IsWindows11OrAbove())
            {
                processorFeatures = wsl::windows::common::hcs::GetProcessorFeatures();
            }

            auto feature = std::find(processorFeatures.begin(), processorFeatures.end(), "NestedVirt");
            m_vmConfig.EnableNestedVirtualization = (feature != processorFeatures.end());
            vmSettings.ComputeTopology.Processor.ExposeVirtualizationExtensions = m_vmConfig.EnableNestedVirtualization;

            if (!m_vmConfig.EnableNestedVirtualization)
            {
                EMIT_USER_WARNING(wsl::shared::Localization::MessageNestedVirtualizationNotSupported());
            }
        }
        CATCH_LOG()
    }

#ifdef _AMD64_

    // Enable hardware performance counters if they are supported.
    if (m_vmConfig.EnableHardwarePerformanceCounters)
    {
        HV_X64_HYPERVISOR_HARDWARE_FEATURES hardwareFeatures{};
        __cpuid(reinterpret_cast<int*>(&hardwareFeatures), HvCpuIdFunctionMsHvHardwareFeatures);
        vmSettings.ComputeTopology.Processor.EnablePerfmonPmu = hardwareFeatures.ChildPerfmonPmuSupported != 0;
        vmSettings.ComputeTopology.Processor.EnablePerfmonLbr = hardwareFeatures.ChildPerfmonLbrSupported != 0;
    }

#endif

    // Initialize kernel command line.
    std::wstring kernelCmdLine = L"initrd=\\" LXSS_VM_MODE_INITRD_NAME L" " TEXT(WSL_ROOT_INIT_ENV) L"=1 panic=-1";

    // Set number of processors.
    kernelCmdLine += std::format(L" nr_cpus={}", m_vmConfig.ProcessorCount);

    // Enable timesync workaround to sync on resume from sleep in modern standby.
    kernelCmdLine += L" hv_utils.timesync_implicit=1";

    // If using virtio-9p, enable SWIOTLB as a perf optimization (will cause VM to consume 64MB more memory).
    if (m_vmConfig.EnableVirtio9p)
    {
        kernelCmdLine += L" swiotlb=force";
    }

    if (m_vmConfig.EnableVirtio && helpers::IsVirtioSerialConsoleSupported())
    {
        vmSettings.Devices.VirtioSerial.emplace();
    }

    if (m_dmesgCollector)
    {
        if (m_vmConfig.EnableEarlyBootLogging)
        {
            // Capture using the very slow legacy serial port up until the point that the virtio device is started.
            if constexpr (!wsl::shared::Arm64)
            {
                kernelCmdLine += L" earlycon=uart8250,io,0x3f8,115200";
            }
            else
            {
                kernelCmdLine += L" earlycon=pl011,0xeffec000,115200";
            }

            vmSettings.Devices.ComPorts["0"] = hcs::ComPort{m_dmesgCollector->EarlyConsoleName()};
        }

        // The primary "console" will be a virtio serial device.
        kernelCmdLine += L" console=hvc0 debug";
        hcs::VirtioSerialPort virtioPort{};
        virtioPort.Name = L"hvc0";
        virtioPort.NamedPipe = m_dmesgCollector->VirtioConsoleName();
        virtioPort.ConsoleSupport = true;
        vmSettings.Devices.VirtioSerial->Ports["0"] = std::move(virtioPort);
    }
    else if (m_vmConfig.EnableDebugConsole)
    {
        // If a debug console was requested, add required kernel command line options.
        if constexpr (!wsl::shared::Arm64)
        {
            kernelCmdLine += L" console=ttyS0,115200 debug";
        }
        else
        {
            kernelCmdLine += L" console=ttyAMA0 debug";
        }
    }

    //
    // N.B. The ordering of these devices is important because it determines the order they show up as
    //      /dev/hvc devices in the guest.
    //

    if (m_gnsTelemetryLogger)
    {
        hcs::VirtioSerialPort virtioPort;
        virtioPort.Name = TEXT(LX_INIT_HVC_TELEMETRY);
        virtioPort.NamedPipe = m_gnsTelemetryLogger->GetPipeName();
        virtioPort.ConsoleSupport = true;
        vmSettings.Devices.VirtioSerial->Ports["1"] = std::move(virtioPort);
    }

    if (!m_debugShellPipe.empty())
    {
        hcs::VirtioSerialPort virtioPort;
        virtioPort.Name = TEXT(LX_INIT_HVC_DEBUG_SHELL);
        virtioPort.NamedPipe = m_debugShellPipe;
        virtioPort.ConsoleSupport = true;
        vmSettings.Devices.VirtioSerial->Ports["2"] = std::move(virtioPort);
    }

    // Ensure that virtio serial devices have unique names.
    if constexpr (wsl::shared::Debug)
    {
        if (vmSettings.Devices.VirtioSerial)
        {
            std::set<std::wstring_view> uniqueNames;
            for (const auto& device : vmSettings.Devices.VirtioSerial->Ports)
            {
                uniqueNames.emplace(device.second.Name);
            }

            WI_ASSERT_MSG(
                uniqueNames.size() == vmSettings.Devices.VirtioSerial->Ports.size(), "Serial device names must be unique.");
        }
    }

    // If a kernel debugger was requested, add required kernel command line options and
    // generate the name of the pipe.
    if (m_vmConfig.KernelDebugPort != 0)
    {
        PCWSTR debugDeviceName = nullptr;
        if constexpr (wsl::shared::Arm64)
        {
            debugDeviceName = L"ttyAMA1";
        }
        else
        {
            debugDeviceName = L"ttyS1";
        }

        kernelCmdLine += std::format(L" pty.legacy_count=2 kgdboc={},115200", debugDeviceName);

        m_comPipe1 = wsl::windows::common::helpers::GetUniquePipeName();
        wsl::windows::common::helpers::LaunchKdRelay(
            m_comPipe1.c_str(), m_restrictedToken.get(), m_vmConfig.KernelDebugPort, m_terminatingEvent.get(), !m_vmConfig.EnableTelemetry);
    }
    else
    {
        kernelCmdLine += L" pty.legacy_count=0";
    }

    if (!m_comPipe0.empty() && (!m_dmesgCollector || !m_vmConfig.EnableEarlyBootLogging))
    {
        vmSettings.Devices.ComPorts["0"] = hcs::ComPort{m_comPipe0};
    }

    if (!m_comPipe1.empty())
    {
        vmSettings.Devices.ComPorts["1"] = hcs::ComPort{m_comPipe1};
    }

    if (m_vmConfig.MaxCrashDumpCount >= 0)
    {
        kernelCmdLine += L" " WSL_ENABLE_CRASH_DUMP_ENV L"=1";
    }

    // Add user-specified kernel command line options at the end.
    if (!m_vmConfig.KernelCommandLine.empty())
    {
        kernelCmdLine += L" ";
        kernelCmdLine += m_vmConfig.KernelCommandLine;
    }

    // Set up boot params.
    //
    // N.B. Linux kernel direct boot is not yet supported on ARM64.
    if constexpr (!wsl::shared::Arm64)
    {
        auto linuxKernelDirect = hcs::LinuxKernelDirect{};
        linuxKernelDirect.KernelFilePath = m_vmConfig.KernelPath.c_str();
        linuxKernelDirect.InitRdPath = (m_rootFsPath / LXSS_VM_MODE_INITRD_NAME).c_str();
        linuxKernelDirect.KernelCmdLine = kernelCmdLine;
        vmSettings.Chipset.LinuxKernelDirect = std::move(linuxKernelDirect);
    }
    else
    {
        auto bootThis = hcs::UefiBootEntry{};
        bootThis.DeviceType = hcs::UefiBootDevice::VmbFs;
        bootThis.VmbFsRootPath = m_rootFsPath.c_str();
        bootThis.DevicePath = L"\\" LXSS_VM_MODE_KERNEL_NAME;
        bootThis.OptionalData = kernelCmdLine;
        hcs::Uefi uefiSettings{};
        uefiSettings.BootThis = std::move(bootThis);
        vmSettings.Chipset.Uefi = std::move(uefiSettings);
    }

    // Initialize other devices.
    vmSettings.Devices.Scsi["0"] = hcs::Scsi{};
    hcs::HvSocket hvSocketConfig{};

    // Construct a security descriptor that allows system and the current user.
    wil::unique_hlocal_string userSidString;
    THROW_LAST_ERROR_IF(!ConvertSidToStringSidW(&m_userSid.Sid, &userSidString));

    std::wstring securityDescriptor{L"D:P(A;;FA;;;SY)(A;;FA;;;"};
    securityDescriptor += userSidString.get();
    securityDescriptor += L")";
    hvSocketConfig.HvSocketConfig.DefaultBindSecurityDescriptor = securityDescriptor;
    hvSocketConfig.HvSocketConfig.DefaultConnectSecurityDescriptor = securityDescriptor;
    vmSettings.Devices.HvSocket = std::move(hvSocketConfig);

    // N.B. Plan9 device is always added during serialization

    systemSettings.VirtualMachine = std::move(vmSettings);
    return wsl::shared::ToJsonW(systemSettings);
}

std::pair<int, LX_MINI_MOUNT_STEP> WslCoreVm::GetMountResult(_In_ wsl::shared::SocketChannel& Channel)
{
    // Read the response from mini_init.
    const auto& Message = Channel.ReceiveMessage<LX_MINI_INIT_MOUNT_RESULT_MESSAGE>();
    return std::make_pair(Message.Result, Message.FailureStep);
}

const wsl::core::Config& WslCoreVm::GetConfig() const noexcept
{
    return m_vmConfig;
}

GUID WslCoreVm::GetRuntimeId() const
{
    return m_runtimeId;
}

int WslCoreVm::GetVmIdleTimeout() const
{
    return m_vmConfig.VmIdleTimeout;
}

void WslCoreVm::GrantVmWorkerProcessAccessToDisk(_In_ PCWSTR Disk, _In_opt_ HANDLE UserToken) const
{
    if (ARGUMENT_PRESENT(UserToken))
    {
        // Impersonating the user doesn't let us access a block device,
        // check for an elevated token instead.
        THROW_HR_IF(WSL_E_ELEVATION_NEEDED_TO_MOUNT_DISK, ((!wsl::windows::common::security::IsTokenElevated(UserToken))));
    }

    wsl::windows::common::hcs::GrantVmAccess(m_machineId.c_str(), Disk);
}

void WslCoreVm::InitializeGuest()
{
    // If GUI apps are enabled, mount the shared memory device and write a registry key to suppress mstsc.exe security warnings.
    if (LXSS_ENABLE_GUI_APPS())
    {
        if (m_vmConfig.EnableVirtio)
        {
            try
            {
                m_guestDeviceManager->AddSharedMemoryDevice(
                    c_virtiofsClassId, L"wslg", L"wslg", WSLG_SHARED_MEMORY_SIZE_MB, m_userToken.get());
                m_sharedMemoryRoot = std::format(L"WSL\\{}\\wslg", m_machineId);
            }
            CATCH_LOG()
        }

        try
        {
            auto runAsUser = wil::impersonate_token(m_userToken.get());
            const auto userKey = wsl::windows::common::registry::OpenCurrentUser();
            const auto devicesKey = wsl::windows::common::registry::CreateKey(userKey.get(), c_localDevicesKey, KEY_SET_VALUE);
            constexpr DWORD flags = 0xC4; // Allow clipboard, microphone, and printer access.
            wsl::windows::common::registry::WriteDword(devicesKey.get(), nullptr, m_machineId.c_str(), flags);
            m_localDevicesKeyCreated = true;
        }
        CATCH_LOG()
    }

    // Calculate the size of the configuration message.
    wsl::shared::MessageWriter<LX_MINI_INIT_CONFIG_MESSAGE> message(LxMiniInitMessageInitialConfig);
    message->EntropySize = c_bootEntropy;
    message->EnableGuiApps = LXSS_ENABLE_GUI_APPS();
    message->MountGpuShares = m_vmConfig.EnableGpuSupport;
    message->EnableInboxGpuLibs = m_enableInboxGpuLibs;
    if (m_networkingEngine)
    {
        m_networkingEngine->FillInitialConfiguration(message->NetworkingConfiguration);
    }

    WI_ASSERT(message->NetworkingConfiguration.NetworkingMode == static_cast<LX_MINI_INIT_NETWORKING_MODE>(m_vmConfig.NetworkingMode));

    // Generate additional entropy to be injected.
    if (message->EntropySize > 0)
    {
        THROW_IF_NTSTATUS_FAILED(BCryptGenRandom(
            nullptr, (PUCHAR)message.InsertBuffer(message->EntropyOffset, message->EntropySize).data(), message->EntropySize, BCRYPT_USE_SYSTEM_PREFERRED_RNG));
    }

    // Send the message.
    m_miniInitChannel.SendMessage<LX_MINI_INIT_CONFIG_MESSAGE>(message.Span());

    // If port tracker or localhost relay are enabled, establish a connection with the guest and start processing messages.
    switch (message->NetworkingConfiguration.PortTrackerType)
    {
    case LxMiniInitPortTrackerTypeMirrored:
    {
        auto socket = AcceptConnection(m_vmConfig.KernelBootTimeout);
        m_networkingEngine->StartPortTracker(std::move(socket));
        break;
    }
    case LxMiniInitPortTrackerTypeRelay:
    {
        // If localhost relay is enabled, create a relay process.
        //
        // N.B. The relay process is launched at medium integrity level, and its lifetime is tied to the lifetime of the utility VM.
        const auto result = wil::ResultFromException(WI_DIAGNOSTICS_INFO, [&]() {
            const auto socket = AcceptConnection(m_vmConfig.KernelBootTimeout);
            wsl::windows::common::helpers::LaunchPortRelay(socket.get(), m_runtimeId, m_restrictedToken.get(), !m_vmConfig.EnableTelemetry);
        });

        if (FAILED(result))
        {
            const auto errorString = wsl::windows::common::wslutil::GetSystemErrorString(result);
            EMIT_USER_WARNING(wsl::shared::Localization::MessageLocalhostRelayFailed(errorString));
        }
    }

    default:
        break;
    }
}

// Returns true if the admin drvfs share should be used,
// false if the non-elevated share should be used
bool WslCoreVm::InitializeDrvFs(_In_ HANDLE UserToken)
{
    auto guestDeviceLock = m_guestDeviceLock.lock_exclusive();
    WI_ASSERT(m_vmConfig.EnableHostFileSystemAccess);
    if (m_drvfsInitialResult.valid())
    {
        // The drvfs drives might have been initialized with a different token.
        // Make sure the elevation status matches before returning the cached value.
        const auto elevated = wsl::windows::common::security::IsTokenElevated(UserToken);
        if (m_drvfsInitialResult.get() == elevated)
        {
            return elevated;
        }
    }

    return InitializeDrvFsLockHeld(UserToken);
}

// Returns true if the admin drvfs share should be used,
// false if the non-elevated share should be used
_Requires_lock_held_(m_guestDeviceLock)
bool WslCoreVm::InitializeDrvFsLockHeld(_In_ HANDLE UserToken)
{
    // Before checking whether DrvFs is already initialized, make sure any existing Plan 9 servers
    // are usable.
    VerifyPlan9Servers();

    const auto elevated = wsl::windows::common::security::IsTokenElevated(UserToken);
    if (elevated)
    {
        if (!m_adminDrvfsToken)
        {
            AddDrvFsShare(true, UserToken);
            THROW_IF_WIN32_BOOL_FALSE(
                ::DuplicateTokenEx(UserToken, MAXIMUM_ALLOWED, nullptr, SecurityImpersonation, TokenImpersonation, &m_adminDrvfsToken));
        }
    }
    else
    {
        if (!m_drvfsToken)
        {
            AddDrvFsShare(false, UserToken);
            THROW_IF_WIN32_BOOL_FALSE(
                ::DuplicateTokenEx(UserToken, MAXIMUM_ALLOWED, nullptr, SecurityImpersonation, TokenImpersonation, &m_drvfsToken));
        }
    }

    return elevated;
}

bool WslCoreVm::IsDnsTunnelingSupported() const
{
    WI_ASSERT(m_vmConfig.NetworkingMode == NetworkingMode::Nat || m_vmConfig.NetworkingMode == NetworkingMode::Mirrored);

    return SUCCEEDED_LOG(wsl::core::networking::DnsResolver::LoadDnsResolverMethods());
}

bool WslCoreVm::IsVhdAttached(_In_ PCWSTR VhdPath)
{
    auto lock = m_lock.lock_exclusive();
    return m_attachedDisks.contains({DiskType::VHD, VhdPath});
}

WslCoreVm::DiskMountResult WslCoreVm::MountDisk(
    _In_ PCWSTR Disk, _In_ DiskType MountDiskType, _In_ ULONG PartitionIndex, _In_opt_ PCWSTR Name, _In_opt_ PCWSTR Type, _In_opt_ PCWSTR Options)
{
    auto lock = m_lock.lock_exclusive();
    return MountDiskLockHeld(Disk, MountDiskType, PartitionIndex, Name, Type, Options);
}

WslCoreVm::DiskMountResult WslCoreVm::MountDiskLockHeld(
    _In_ PCWSTR Disk, _In_ DiskType MountDiskType, _In_ ULONG PartitionIndex, _In_opt_ PCWSTR Name, _In_opt_ PCWSTR Type, _In_opt_ PCWSTR Options)
{
    const auto it = m_attachedDisks.find({MountDiskType, Disk});
    THROW_HR_IF(HRESULT_FROM_WIN32(ERROR_FILE_NOT_FOUND), (it == m_attachedDisks.end()));
    THROW_HR_IF(WSL_E_DISK_ALREADY_MOUNTED, it->second.Mounts.find(PartitionIndex) != it->second.Mounts.end());

    // Get the name for the mountpoint
    auto targetName = s_GetMountTargetName(Disk, Name, PartitionIndex);
    auto targetNameWide = wsl::shared::string::MultiByteToWide(targetName);
    // For each attachedDisk pair
    const auto nameCollision = std::any_of(m_attachedDisks.begin(), m_attachedDisks.end(), [&](const auto& diskEntry) {
        // Check if the targetName matches the name of any Mount already present
        return (std::any_of(diskEntry.second.Mounts.begin(), diskEntry.second.Mounts.end(), [&](const auto& mountEntry) {
            return wsl::shared::string::IsEqual(mountEntry.second.Name, targetNameWide, false);
        }));
    });

    // Throw error if the specified name was already used
    THROW_HR_IF(WSL_E_VM_MODE_MOUNT_NAME_ALREADY_EXISTS, nameCollision);

    wsl::shared::MessageWriter<LX_MINI_INIT_MOUNT_MESSAGE> message(LxMiniInitMessageMount);
    message->PartitionIndex = PartitionIndex;
    message->ScsiLun = it->second.Lun;
    message.WriteString(message->TypeOffset, Type);
    message.WriteString(message->TargetNameOffset, targetName);
    message.WriteString(message->OptionsOffset, Options);

    // Send the message.
    m_miniInitChannel.SendMessage<LX_MINI_INIT_MOUNT_MESSAGE>(message.Span());

    // Accept a connection from mini_init
    wsl::shared::SocketChannel channel{AcceptConnection(m_vmConfig.KernelBootTimeout), "MountResult", m_terminatingEvent.get()};

    // Get the mount result from mini_init
    auto [mountResult, step] = GetMountResult(channel);
    if (mountResult == 0)
    {
        Mount mount;

        // Always set the Name attribute; use generated one as default
        mount.Name = std::move(targetNameWide);

        if (Type != nullptr)
        {
            mount.Type = Type;
        }

        if (Options != nullptr)
        {
            mount.Options = Options;
        }

        it->second.Mounts.emplace(PartitionIndex, std::move(mount));
    }

    return {std::move(targetName), mountResult, step};
}

wil::unique_socket WslCoreVm::CreateRootNamespaceProcess(_In_ LPCSTR Path, _In_ LPCSTR* Arguments)
{
    auto lock = m_lock.lock_exclusive();

    return LxssCreateProcess::CreateLinuxProcess(
        Path, Arguments, m_runtimeId, m_miniInitChannel, m_terminatingEvent.get(), m_vmConfig.DistributionStartTimeout);
}

void WslCoreVm::MountRootNamespaceFolder(_In_ LPCWSTR HostPath, _In_ LPCWSTR GuestPath, _In_ bool ReadOnly, _In_ LPCWSTR Name)
{
    auto lock = m_lock.lock_exclusive();

    const auto flags = (ReadOnly ? hcs::Plan9ShareFlags::ReadOnly : hcs::Plan9ShareFlags::None) | hcs::Plan9ShareFlags::AllowOptions;
    wsl::windows::common::hcs::AddPlan9Share(m_system.get(), Name, Name, HostPath, LX_INIT_UTILITY_VM_PLAN9_PORT, flags);

    wsl::shared::MessageWriter<LX_MINI_INIT_MOUNT_FOLDER_MESSAGE> message(LxMiniInitMountFolder);
    message.WriteString(message->PathIndex, GuestPath);
    message.WriteString(message->NameIndex, Name);
    message->ReadOnly = ReadOnly;

    const auto& ResultMessage = m_miniInitChannel.Transaction<LX_MINI_INIT_MOUNT_FOLDER_MESSAGE>(message.Span());

    THROW_HR_IF_MSG(
        E_FAIL,
        ResultMessage.Result != 0,
        "Failed to mount folder. HostPath=%ls, GuestPath=%ls, Name=%ls, ReadOnly=%d, Result=%d",
        HostPath,
        GuestPath,
        Name,
        ReadOnly,
        ResultMessage.Result);
}

ULONG
WslCoreVm::MountFileAsPersistentMemory(_In_ PCWSTR FilePath, _In_ bool ReadOnly)
{
    hcs::Plan9ShareFlags flags{};

    WI_SetFlagIf(flags, hcs::Plan9ShareFlags::ReadOnly, ReadOnly);

    // Serialize calls to mount pmem devices to the VM. Some quick background on why we do this.
    // The problem stems from the fact that our caller needs to know the dev path where the pmem
    // device will be mounted (i.e. /dev/pmem0). We could dynamically discover the device path and
    // return that to our caller. However, some callers statically declare the dev paths in their
    // fstabs. Therefore, we must wait for each device to finish initializing before allowing the
    // next to proceed, so that they appear in the expected predefined order.
    //
    // Ideally callers wouldn't rely on the dev path, and would setup their fstabs using names. If
    // callers are ever updated, we could update this code to allow pmem devices to be added in
    // parallel and dynamically discover their dev path (which we would then use if the caller
    // asked us to mount the pmem device, instead of them doing it in their fstabs). To dynamically
    // discover the dev path, we'd have to poll /sys/class/block. Eventually a path such as
    // /sys/class/block/pmemX will appear. Once it appears, /sys/class/block/pmemX/device will be
    // a symlink that points to a path like:
    // /sys/devices/LNXSYSTM:00/LNXSYBUS:00/ACPI0004:00/VMBUS:00/<GUID>/pcicceb:00//cceb:00:00.0/virtio1/ndbus0/region0/namespace0.0/block/pmem0
    // Notice the GUID in the middle of that path. That GUID is the instance ID, which is randomly
    // generated by AddGuestDevice. So once we find a path with the instance ID, we know that
    // eventually /dev/pmemX will appear in the guest.
    auto persistentMemoryLock = m_persistentMemoryLock.lock_exclusive();

    // Add the pmem device to the VM.
    // N.B. If this succeeds, technically we'd need to remove the device if we later encounter any
    //      failures. Otherwise, we'd potentially leave the VM in a torn state. However, HCS
    //      doesn't currently support this. For now, we rely on the fact that all pmem devices are
    //      added as part of VM creation and therefore any failure will result in VM termination
    //      (in which case there's no need to remove the device).
    {
        (void)m_guestDeviceManager->AddGuestDevice(
            VIRTIO_PMEM_DEVICE_ID, VIRTIO_PMEM_CLASS_ID, L"", nullptr, FilePath, static_cast<UINT32>(flags), m_userToken.get());
    }

    // Wait for the pmem device to appear in the VM at /dev/pmemX. Guess the value of X given the
    // number of pmem devices that have been exposed to the VM. See above for more details why.
    // N.B. If hot remove of pmem devices is ever added, this logic will need to be updated.
    //      Similarly, if nvdimm devices are ever passed through to the VM, this logic will need
    //      to be updated.
    const ULONG persistentMemoryId = m_nextPersistentMemoryId;
    WaitForPmemDeviceInVm(persistentMemoryId);

    // The pmem device was successfully found in the VM. Increment the next expected pmem device ID.
    m_nextPersistentMemoryId += 1;

    return persistentMemoryId;
}

void WslCoreVm::WaitForPmemDeviceInVm(_In_ ULONG PmemId)
{
    // Construct the mini_init message.
    LX_MINI_INIT_WAIT_FOR_PMEM_DEVICE_MESSAGE message;
    message.Header.MessageType = LxMiniInitMessageWaitForPmemDevice;
    message.Header.MessageSize = sizeof(message);
    message.PmemId = PmemId;

    // Send the message to mini_init.
    wsl::shared::SocketChannel channel;
    {
        auto lock = m_lock.lock_exclusive();

        m_miniInitChannel.SendMessage(message);
        channel = {
            AcceptConnection(m_vmConfig.KernelBootTimeout),
            "WaitForPmem",
            m_terminatingEvent.get(),
        };
    }

    // Wait for mini_init to respond.

    const auto& resultMessage = channel.ReceiveMessage<LX_MINI_INIT_WAIT_FOR_PMEM_DEVICE_MESSAGE::TResponse>();

    // Check if the device was found in the VM.
    if (resultMessage.Result != 0)
    {
        THROW_WIN32_MSG(ERROR_NOT_FOUND, "Failed to find /dev/pmem%u with result %d", PmemId, resultMessage.Result);
    }
}

_Requires_lock_held_(m_guestDeviceLock)
std::wstring WslCoreVm::AddVirtioFsShare(_In_ bool Admin, _In_ PCWSTR Path, _In_ PCWSTR Options, _In_opt_ HANDLE UserToken)
{
    WI_ASSERT(m_vmConfig.EnableVirtioFs && wsl::shared::string::IsDriveRoot(wsl::shared::string::WideToMultiByte(Path)));

    if (!ARGUMENT_PRESENT(UserToken))
    {
        UserToken = Admin ? m_adminDrvfsToken.get() : m_drvfsToken.get();
        THROW_HR_IF_MSG(E_UNEXPECTED, !UserToken, "UserToken not set for supplied context (Admin = %d)", Admin);
    }

    WI_ASSERT(Admin == wsl::windows::common::security::IsTokenElevated(UserToken));

    // Ensure that the path has a trailing path separator.
    std::wstring sharePath{Path};
    if (sharePath.back() != L'\\')
    {
        sharePath += L'\\';
    }

    // Check if a matching share already exists.
    bool created = false;
    std::wstring tag;
    VirtioFsShare key(sharePath.c_str(), Options, Admin);
    if (!m_virtioFsShares.contains(key))
    {
        // Generate a new tag for the share.
        tag = Admin ? TEXT(LX_INIT_DRVFS_ADMIN_VIRTIO_TAG) : TEXT(LX_INIT_DRVFS_VIRTIO_TAG);
        tag += sharePath[0];
        tag += std::to_wstring(m_virtioFsShares.size());
        WI_ASSERT(!FindVirtioFsShare(tag.c_str(), Admin));

        (void)m_guestDeviceManager->AddGuestDevice(
            VIRTIO_VIRTIOFS_DEVICE_ID,
            Admin ? c_virtiofsAdminClassId : c_virtiofsClassId,
            tag.c_str(),
            key.OptionsString().c_str(),
            sharePath.c_str(),
            VIRTIO_FS_FLAGS_TYPE_FILES,
            UserToken);

        m_virtioFsShares.emplace(std::move(key), tag);
        created = true;
    }
    else
    {
        tag = m_virtioFsShares[key];
    }

    WSL_LOG(
        "WslCoreVmAddVirtioFsShare",
        TraceLoggingValue(Admin, "admin"),
        TraceLoggingValue(sharePath.c_str(), "path"),
        TraceLoggingValue(Options, "options"),
        TraceLoggingValue(tag.c_str(), "tag"),
        TraceLoggingValue(created, "created"),
        TraceLoggingValue(m_virtioFsShares.size(), "shareCount"));

    return tag;
}

void WslCoreVm::OnCrash(_In_ LPCWSTR Details)
{
    if (m_vmCrashEvent.is_signaled())
    {
        return; // Crash information has already been collected
    }

    WSL_LOG("GuestCrash", TraceLoggingValue(Details, "Data"));
    const auto crashInformation = wsl::shared::FromJson<wsl::windows::common::hcs::CrashReport>(Details);

    if (m_vmConfig.MaxCrashDumpCount >= 0)
    {
        constexpr auto c_extension = L".txt";
        constexpr auto c_prefix = L"kernel-panic-";
        const auto filename = std::format(L"{}{}-{}{}", c_prefix, std::time(nullptr), m_runtimeId, c_extension);
        auto tracePath = m_vmConfig.CrashDumpFolder / filename;

        auto runAsUser = wil::impersonate_token(m_userToken.get());

        std::error_code error;
        std::filesystem::create_directories(m_vmConfig.CrashDumpFolder, error);
        if (error.value())
        {
            THROW_WIN32_MSG(error.value(), "Failed to create folder: %ls", m_vmConfig.CrashDumpFolder.c_str());
        }

        auto pred = [&c_extension, &c_prefix](const auto& e) {
            return WI_IsFlagSet(GetFileAttributes(e.path().c_str()), FILE_ATTRIBUTE_TEMPORARY) && e.path().has_extension() &&
                   e.path().extension() == c_extension && e.path().has_filename() && e.path().filename().wstring().find(c_prefix) == 0;
        };

        wsl::windows::common::wslutil::EnforceFileLimit(m_vmConfig.CrashDumpFolder.c_str(), m_vmConfig.MaxCrashDumpCount, pred);

        {
            std::wofstream outputFile(tracePath.wstring());
            THROW_HR_IF(E_UNEXPECTED, !outputFile || !(outputFile << crashInformation.CrashLog));
        }

        m_vmCrashLogFile = std::move(tracePath);
    }

    m_vmCrashEvent.SetEvent();
}

void WslCoreVm::OnExit(_In_opt_ PCWSTR ExitDetails)
{
    // Indicate that the VM has exited, and wake any waiting threads. The instance may be in its destructor at this
    // point but closing m_system will wait for any outstanding callbacks, so this function will complete before the
    // destructor continues.
    std::function<void(GUID)> terminationCallback{};
    {
        auto exitLock = m_exitCallbackLock.lock_exclusive();
        if (ARGUMENT_PRESENT(ExitDetails))
        {
            m_exitDetails = ExitDetails;
        }

        m_vmExitEvent.SetEvent();

        // If we reach this block and 'm_terminatingEvent' is not signaled, then this is abnormal shutdown.
        // If that happens, set m_terminatingEvent so all pending socket operations can be properly cancelled.
        if (!m_terminatingEvent.is_signaled())
        {
            WSL_LOG("AbnormalVmExit", TraceLoggingValue(ExitDetails, "Details"));
            m_terminatingEvent.SetEvent();
        }

        terminationCallback = std::move(m_onExit);
    }

    if (terminationCallback)
    {
        terminationCallback(m_runtimeId);
    }
}

void WslCoreVm::ReadGuestCapabilities()
{
    const auto& info = m_miniInitChannel.ReceiveMessage<LX_INIT_GUEST_CAPABILITIES>();

    m_kernelVersionString = wsl::shared::string::MultiByteToWide(info.Buffer);

    // Parse the version string.
    const std::regex pattern("(\\d+)\\.(\\d+)\\.(\\d+).*");
    std::smatch match;
    const std::string input = info.Buffer;
    if (!std::regex_match(input, match, pattern) || match.size() != 4)
    {
        THROW_HR_MSG(E_UNEXPECTED, "Failed to parse kernel version: '%hs'", input.c_str());
    }

    auto get = [&](int position) { return std::stoul(match.str(position)); };

    try
    {
        m_kernelVersion = std::make_tuple(get(1), get(2), get(3));
    }
    catch (const std::exception& e)
    {
        THROW_HR_MSG(E_UNEXPECTED, "Failed to parse kernel version: '%hs', %hs", info.Buffer, e.what());
    }

    m_seccompAvailable = info.SeccompAvailable;
    WSL_LOG(
        "GuestKernelInfo",
        TraceLoggingValue(m_seccompAvailable, "SeccompAvailable"),
        TraceLoggingValue(std::get<0>(m_kernelVersion), "Version"),
        TraceLoggingValue(std::get<1>(m_kernelVersion), "Revision"),
        TraceLoggingValue(std::get<2>(m_kernelVersion), "Minor"));
}

ULONG WslCoreVm::ReserveLun(_In_ std::optional<ULONG> Lun)
{
    if (Lun.has_value() && !m_lunBitmap[Lun.value()])
    {
        m_lunBitmap[Lun.value()] = true;
        return Lun.value();
    }

    for (ULONG index = 0; index < gsl::narrow_cast<ULONG>(m_lunBitmap.size()); index += 1)
    {
        if (!m_lunBitmap[index])
        {
            m_lunBitmap[index] = true;
            return index;
        }
    }

    THROW_HR(WSL_E_TOO_MANY_DISKS_ATTACHED);
}

void WslCoreVm::RestorePassthroughDiskState(_In_ LPCWSTR Disk) const
try
{
    const auto diskHandle = wsl::windows::common::disk::OpenDevice(Disk, GENERIC_READ | GENERIC_WRITE, m_vmConfig.MountDeviceTimeout);
    wsl::windows::common::disk::SetOnline(diskHandle.get(), true, m_vmConfig.MountDeviceTimeout);
    return;
}
CATCH_LOG()

void WslCoreVm::RegisterCallbacks(_In_ const std::function<void(ULONG)>& DistroExitCallback, _In_ const std::function<void(GUID)>& TerminationCallback)
{
    WSL_LOG(
        "WslCoreVm::RegisterCallbacks",
        TraceLoggingValue(static_cast<bool>(DistroExitCallback), "DistroExitCallback"),
        TraceLoggingValue(static_cast<bool>(TerminationCallback), "TerminationCallback"));

    if (DistroExitCallback)
    {
        auto lock = m_lock.lock_exclusive();
        THROW_HR_IF(E_INVALIDARG, !m_notifyChannel);
        m_distroExitThread = std::thread([exitCallback = std::move(DistroExitCallback),
                                          notifyChannel = std::move(m_notifyChannel),
                                          terminationEvent = m_terminatingEvent.get()]() {
            try
            {
                wsl::windows::common::wslutil::SetThreadDescription(L"DistroExitCallback");

                std::vector<gsl::byte> buffer;
                for (;;)
                {
                    // Read the message.
                    auto message = wsl::shared::socket::RecvMessage(notifyChannel.get(), buffer, terminationEvent);
                    if (message.empty())
                    {
                        break;
                    }

                    const auto* header = gslhelpers::get_struct<MESSAGE_HEADER>(message);
                    if (header->MessageType == LxMiniInitMessageChildExit)
                    {
                        const auto* exitMessage = gslhelpers::try_get_struct<LX_MINI_INIT_CHILD_EXIT_MESSAGE>(message);
                        WSL_LOG("ProcessExited", TraceLoggingValue(exitMessage->ChildPid, "pid"));

                        if (exitMessage)
                        {
                            exitCallback(exitMessage->ChildPid);
                        }
                    }
                    else
                    {
                        LOG_HR_MSG(E_UNEXPECTED, "Unexpected MessageType %d", header->MessageType);
                    }
                }
            }
            CATCH_LOG()
        });
    }

    if (TerminationCallback)
    {
        // Register the callback if the VM has not been terminated.
        auto exitLock = m_exitCallbackLock.lock_exclusive();
        THROW_HR_IF(E_INVALIDARG, m_onExit);
        if (!m_terminatingEvent.is_signaled())
        {
            m_onExit = std::move(TerminationCallback);
        }
        else
        {
            // The VM has already been terminated, invoke the callback on a separate thread.
            std::thread([terminationCallback = std::move(TerminationCallback), runtimeId = m_runtimeId]() {
                wsl::windows::common::wslutil::SetThreadDescription(L"TerminationCallback");
                terminationCallback(runtimeId);
            }).detach();
        }
    }

    if (m_vmConfig.EnableHostFileSystemAccess && m_vmConfig.EnableVirtioFs)
    {
        // Create a thread listening for handling virtiofs requests.
        auto listenSocket = wsl::windows::common::hvsocket::Listen(m_runtimeId, LX_INIT_UTILITY_VM_VIRTIOFS_PORT);
        m_virtioFsThread = std::thread(&WslCoreVm::VirtioFsWorker, this, std::move(listenSocket));
    }
}

void WslCoreVm::ResizeDistribution(_In_ ULONG Lun, _In_ HANDLE OutputHandle, _In_ ULONG64 NewSize)
{
    auto lock = m_lock.lock_exclusive();

    LX_MINI_INIT_RESIZE_DISTRIBUTION_MESSAGE message;
    message.Header.MessageSize = sizeof(message);
    message.Header.MessageType = LxMiniInitMessageResizeDistribution;
    message.ScsiLun = Lun;
    message.NewSize = NewSize;

    m_miniInitChannel.SendMessage(message);

    wsl::shared::SocketChannel channel{AcceptConnection(m_vmConfig.KernelBootTimeout), "ResizeDistribution", m_terminatingEvent.get()};
    auto outputChannel = AcceptConnection(m_vmConfig.KernelBootTimeout);

    wsl::windows::common::relay::ScopedRelay outputRelay(std::move(outputChannel), OutputHandle);

    const auto& resultMessage = channel.ReceiveMessage<LX_MINI_INIT_RESIZE_DISTRIBUTION_RESPONSE>();
    if (resultMessage.ResponseCode != 0)
    {
        THROW_HR_WITH_USER_ERROR(E_FAIL, wsl::shared::Localization::MessageFailedToResizeDisk());
    }
}

void WslCoreVm::SaveAttachedDisksState()
try
{
    auto lock = m_lock.lock_exclusive();
    const auto key = wsl::windows::common::registry::OpenOrCreateLxssDiskMountsKey(&m_userSid.Sid);
    for (const auto& e : m_attachedDisks)
    {
        if (e.first.User)
        {
            SaveDiskState(key.get(), e.first, e.second, e.first.Type);
        }
    }

    return;
}
CATCH_LOG()

void WslCoreVm::SaveDiskState(_In_ HKEY Key, _In_ const AttachedDisk& Disk, _In_ const DiskState& State, _In_ const DiskType& SaveDiskType)
{
    const auto keyPath = std::to_wstring(State.Lun);
    const auto diskKey = wsl::windows::common::registry::CreateKey(Key, keyPath.c_str(), KEY_ALL_ACCESS, nullptr, REG_OPTION_VOLATILE);

    wsl::windows::common::registry::WriteString(diskKey.get(), nullptr, c_diskValueName, Disk.Path.c_str());

    wsl::windows::common::registry::WriteDword(diskKey.get(), nullptr, c_disktypeValueName, static_cast<DWORD>(SaveDiskType));

    for (const auto& e : State.Mounts)
    {
        auto partition = std::to_wstring(e.first);
        auto mountKey = wsl::windows::common::registry::CreateKey(diskKey.get(), partition.c_str(), KEY_ALL_ACCESS, nullptr, REG_OPTION_VOLATILE);

        wsl::windows::common::registry::WriteString(mountKey.get(), nullptr, c_mountNameValueName, e.second.Name.c_str());

        if (e.second.Options.has_value())
        {
            wsl::windows::common::registry::WriteString(mountKey.get(), nullptr, c_optionsValueName, e.second.Options.value().c_str());
        }

        if (e.second.Type.has_value())
        {
            wsl::windows::common::registry::WriteString(mountKey.get(), nullptr, c_typeValueName, e.second.Type.value().c_str());
        }
    }
}

std::pair<int, LX_MINI_MOUNT_STEP> WslCoreVm::UnmountDisk(_In_ const AttachedDisk& Disk, _Inout_ DiskState& State)
{
    // Iterate through the mountpoints to unmount and delete them
    for (auto it = State.Mounts.begin(); it != State.Mounts.end(); it = State.Mounts.erase(it))
    {
        const auto result = UnmountVolume(Disk, it->first, it->second.Name.c_str());
        if (result.first != 0)
        {
            return result;
        }
    }

    // Tell the guest to flush its IO caches and stop using the disk.
    LX_MINI_INIT_DETACH_MESSAGE message;
    message.Header.MessageType = LxMiniInitMessageDetach;
    message.Header.MessageSize = sizeof(message);
    message.ScsiLun = State.Lun;

    m_miniInitChannel.SendMessage(message);

    // Accept a connection from mini_init.
    wsl::shared::SocketChannel channel{AcceptConnection(m_vmConfig.KernelBootTimeout), "MountResult", m_terminatingEvent.get()};

    // Get the unmount result from mini_init
    return GetMountResult(channel);
}

std::pair<int, LX_MINI_MOUNT_STEP> WslCoreVm::UnmountVolume(_In_ const AttachedDisk& Disk, _In_ ULONG PartitionIndex, _In_ PCWSTR Name)
{
    wsl::shared::MessageWriter<LX_MINI_INIT_UNMOUNT_MESSAGE> message(LxMiniInitMessageUnmount);
    message.WriteString(Name);

    // Send the message.
    m_miniInitChannel.SendMessage<LX_MINI_INIT_UNMOUNT_MESSAGE>(message.Span());

    // Accept a connection from mini_init.
    wsl::shared::SocketChannel channel{AcceptConnection(m_vmConfig.KernelBootTimeout), "MountResult", m_terminatingEvent.get()};

    // Get the unmount result from mini_init.
    return GetMountResult(channel);
}

_Requires_lock_held_(m_guestDeviceLock)
void WslCoreVm::VerifyPlan9Servers()
{
    for (auto it = m_plan9Servers.begin(); it != m_plan9Servers.end();)
    {
        const HRESULT result = it->second->IsRunning();

        // If the server process was terminated (which can happen e.g. if the user logged out and
        // back in), attempting to make a COM call will return
        // HRESULT_FROM_WIN32(RPC_S_SERVER_UNAVAILABLE). For this and other errors, remove the
        // server from the list and mark DrvFs for that port uninitialized.
        // N.B. The call will return S_FALSE if the server is not running. That should never
        //      happen since this service never calls Pause(), but in case it does that is also
        //      treated as an error.
        if (result != S_OK)
        {
            if (it->first == LX_INIT_UTILITY_VM_PLAN9_DRVFS_ADMIN_PORT)
            {
                m_adminDrvfsToken.reset();
            }
            else
            {
                WI_ASSERT(it->first == LX_INIT_UTILITY_VM_PLAN9_DRVFS_PORT);

                m_drvfsToken.reset();
            }

            it = m_plan9Servers.erase(it);
        }
        else
        {
            ++it;
        }
    }
}

void WslCoreVm::VirtioFsWorker(_In_ const wil::unique_socket& listenSocket)
try
{
    wsl::windows::common::wslutil::SetThreadDescription(L"VirtioFs - Worker");

    for (;;)
    {
        // Create a worker thread to handle each request.
        wsl::shared::SocketChannel channel{
            wsl::windows::common::hvsocket::Accept(listenSocket.get(), INFINITE, m_terminatingEvent.get()),
            "VirtioFs",
            m_terminatingEvent.get()};
        std::thread([this, channel = std::move(channel)]() mutable {
            try
            {
                wsl::windows::common::wslutil::SetThreadDescription(L"VirtioFs - Request");

                auto [message, span] = channel.ReceiveMessageOrClosed<MESSAGE_HEADER>();
                if (message == nullptr)
                {
                    return;
                }

                auto respondWithTag = [&](const std::wstring& tag, HRESULT result) {
                    // Respond to the guest with the tag that should be used to mount the device.

                    wsl::shared::MessageWriter<LX_INIT_ADD_VIRTIOFS_SHARE_RESPONSE_MESSAGE> response(LxInitMessageAddVirtioFsDeviceResponse);
                    response->Result = SUCCEEDED(result) ? 0 : EINVAL; // TODO: Improved HRESULT -> errno mapping.
                    response.WriteString(response->TagOffset, tag);

                    channel.SendMessage<LX_INIT_ADD_VIRTIOFS_SHARE_RESPONSE_MESSAGE>(response.Span());
                };

                if (message->MessageType == LxInitMessageAddVirtioFsDevice)
                {
                    std::wstring tag;
                    const auto result = wil::ResultFromException([this, span, &tag]() {
                        const auto* addShare = gslhelpers::try_get_struct<LX_INIT_ADD_VIRTIOFS_SHARE_MESSAGE>(span);
                        THROW_HR_IF(E_UNEXPECTED, !addShare);

                        const auto path = wsl::shared::string::FromSpan(span, addShare->PathOffset);
                        THROW_HR_IF_MSG(E_INVALIDARG, !wsl::shared::string::IsDriveRoot(path), "%hs is not the root of a drive", path);

                        const auto pathWide = wsl::shared::string::MultiByteToWide(path);
                        const auto options = wsl::shared::string::FromSpan(span, addShare->OptionsOffset);
                        const auto optionsWide = wsl::shared::string::MultiByteToWide(options);

                        // Acquire the lock and attempt to add the device.
                        auto guestDeviceLock = m_guestDeviceLock.lock_exclusive();
                        tag = AddVirtioFsShare(addShare->Admin, pathWide.c_str(), optionsWide.c_str());
                    });

                    respondWithTag(tag, result);
                }
                else if (message->MessageType == LxInitMessageRemountVirtioFsDevice)
                {
                    std::wstring newTag;
                    const auto result = wil::ResultFromException([this, span, &newTag]() {
                        const auto* remountShare = gslhelpers::try_get_struct<LX_INIT_REMOUNT_VIRTIOFS_SHARE_MESSAGE>(span);
                        THROW_HR_IF(E_UNEXPECTED, !remountShare);

                        const std::string tag = wsl::shared::string::FromSpan(span, remountShare->TagOffset);
                        if (tag.find(LX_INIT_DRVFS_ADMIN_VIRTIO_TAG, 0) == 0)
                        {
                            THROW_HR_IF(E_UNEXPECTED, remountShare->Admin);
                        }
                        else if (tag.find(LX_INIT_DRVFS_VIRTIO_TAG, 0) == 0)
                        {
                            THROW_HR_IF(E_UNEXPECTED, !remountShare->Admin);
                        }
                        else
                        {
                            THROW_HR_MSG(E_UNEXPECTED, "Unexpected tag %hs", tag.data());
                        }

                        const auto tagWide = wsl::shared::string::MultiByteToWide(tag);
                        auto guestDeviceLock = m_guestDeviceLock.lock_exclusive();
                        const auto foundShare = FindVirtioFsShare(tagWide.c_str(), !remountShare->Admin);
                        THROW_HR_IF_MSG(E_UNEXPECTED, !foundShare.has_value(), "Unknown tag %ls", tagWide.c_str());

                        newTag = AddVirtioFsShare(remountShare->Admin, foundShare->Path.c_str(), foundShare->OptionsString().c_str());
                    });

                    respondWithTag(newTag, result);
                }
                else
                {
                    THROW_HR_MSG(E_UNEXPECTED, "Unexpected MessageType %d", message->MessageType);
                }
            }
            CATCH_LOG()
        }).detach();
    }
}
CATCH_LOG()

std::string WslCoreVm::s_GetMountTargetName(_In_ PCWSTR Disk, _In_opt_ PCWSTR Name, _In_ int PartitionIndex)
{
    // Derive the mount target from the disk and partition names.
    // The format is <Disk>p[partition]
    // For Example: PhysicalDisk1p2
    // If user has specified the name, ensure proper formatting and use it instead
    if (ARGUMENT_PRESENT(Name))
    {
        auto mountName = wsl::shared::string::WideToMultiByte(Name);
        // Throw if the name contains '/' since it is a linux path separator
        THROW_HR_IF(WSL_E_VM_MODE_INVALID_MOUNT_NAME, mountName.find('/') != std::string::npos);
        return mountName;
    }

    std::string target{};
    auto mountName = wsl::shared::string::WideToMultiByte(Disk);
    std::copy_if(mountName.begin(), mountName.end(), std::back_inserter(target), &isalnum);
    if (PartitionIndex != 0)
    {
        target += std::format("p{}", PartitionIndex);
    }

    return target;
}

LX_INIT_DRVFS_MOUNT WslCoreVm::s_InitializeDrvFs(_Inout_ WslCoreVm* VmContext, _In_ HANDLE UserToken)
{
    try
    {
        return VmContext->InitializeDrvFs(UserToken) ? LxInitDrvfsMountElevated : LxInitDrvfsMountNonElevated;
    }
    catch (...)
    {
        LOG_CAUGHT_EXCEPTION();

        return LxInitDrvfsMountNone;
    }
}

void CALLBACK WslCoreVm::s_OnExit(_In_ HCS_EVENT* Event, _In_opt_ void* Context)
try
{
    const auto utilityVm = static_cast<WslCoreVm*>(Context);
    if (Event->Type == HcsEventSystemCrashInitiated || Event->Type == HcsEventSystemCrashReport)
    {
        utilityVm->OnCrash(Event->EventData);
    }
    else if ((Event->Type == HcsEventSystemExited) || (Event->Type == HcsEventServiceDisconnect))
    {
        utilityVm->OnExit(Event->EventData);
    }
}
CATCH_LOG();

bool WslCoreVm::AttachedDisk::operator<(const AttachedDisk& other) const
{
    if (Type < other.Type)
    {
        return true;
    }

    if (Type == other.Type)
    {
        return _wcsicmp(Path.c_str(), other.Path.c_str()) < 0;
    }

    return false;
}

bool WslCoreVm::AttachedDisk::operator==(const AttachedDisk& other) const
{
    return Type == other.Type && wsl::windows::common::string::IsPathComponentEqual(Path, other.Path);
}

WslCoreVm::VirtioFsShare::VirtioFsShare(PCWSTR Path, PCWSTR Options, bool Admin) : Path(Path), Admin(Admin)
{
    // Parse the options string into a map representing mount options to ensure that shares with functionally
    // identical options can share a single device.
    // For example: "uid=1000;gid=1000" and "gid=1000;uid=1000"
    auto optionsVector = wsl::shared::string::Split(std::wstring{Options}, L';');
    for (const auto& option : optionsVector)
    {
        std::wstring key;
        std::wstring value;
        const auto pos = option.find_first_of(L'=');
        if (pos == option.npos)
        {
            key = option;
        }
        else
        {
            key = option.substr(0, pos);
            value = option.substr(pos + 1);
        }

        if (!key.empty())
        {
            this->Options.insert({std::move(key), std::move(value)});
        }
    }

    if constexpr (wsl::shared::Debug)
    {
        const auto originalSet = std::set<std::wstring>(optionsVector.begin(), optionsVector.end());
        auto newVector = wsl::shared::string::Split(OptionsString(), L';');
        const auto newSet = std::set<std::wstring>(newVector.begin(), newVector.end());
        WI_ASSERT_MSG(originalSet == newSet, "mount options do not match");
    }
}

std::wstring WslCoreVm::VirtioFsShare::OptionsString() const
{
    std::wstring optionsString;
    for (const auto& option : Options)
    {
        if (!optionsString.empty())
        {
            optionsString += L';';
        }

        optionsString += option.first;
        if (!option.second.empty())
        {
            optionsString += L'=';
            optionsString += option.second;
        }
    }

    return optionsString;
}

bool WslCoreVm::VirtioFsShare::operator<(const VirtioFsShare& other) const
{
    return std::tie(Path, Options, Admin) < std::tie(other.Path, other.Options, other.Admin);
}

bool WslCoreVm::VirtioFsShare::operator==(const VirtioFsShare& other) const
{
    return Path == other.Path && Options == other.Options && Admin == other.Admin;
}

void WslCoreVm::TraceLoggingRundown() const noexcept
try
{
    WSL_LOG(
        "WslCoreVm::Rundown",
        TraceLoggingValue("Machine Config"),
        TraceLoggingValue(m_machineId.c_str(), "machineId"),
        TraceLoggingValue(ToString(m_vmConfig.NetworkingMode), "networkingMode"));

    if (m_networkingEngine)
    {
        m_networkingEngine->TraceLoggingRundown();
    }
}
CATCH_LOG()

void WslCoreVm::ValidateNetworkingMode()
{
    using namespace wsl::core;
    using namespace wsl::windows::common;

    ExecutionContext context(Context::ConfigureNetworking);

    // Cache requested networking features to be logged via telemetry.
    const auto networkingModeRequested = m_vmConfig.NetworkingMode;
    auto firewallRequested = m_vmConfig.FirewallConfig.Enabled();
    auto dnsTunnelingRequested = m_vmConfig.EnableDnsTunneling;

    // If Hyper-V firewall was requested, ensure it is supported by the OS.
    if (m_vmConfig.FirewallConfig.Enabled())
    {
        if (m_vmConfig.NetworkingMode == NetworkingMode::Mirrored || m_vmConfig.NetworkingMode == NetworkingMode::Nat)
        {
            if (!wsl::core::MirroredNetworking::IsHyperVFirewallSupported(m_vmConfig))
            {
                // Since hyper-V firewall is enabled by default, only show the warning if the user explicitly asked for it.
                if (m_vmConfig.FirewallConfigPresence == ConfigKeyPresence::Present)
                {
                    EMIT_USER_WARNING(Localization::MessageHyperVFirewallNotSupported());
                }

                m_vmConfig.FirewallConfig.reset();
            }
        }
    }

    // If mirrored networking was requested, ensure it is supported by the OS and guest kernel.
    if (m_vmConfig.NetworkingMode == NetworkingMode::Mirrored)
    {
        if ((m_kernelVersion < std::make_tuple(5u, 10u, 0u)) || !m_seccompAvailable)
        {
            m_vmConfig.NetworkingMode = NetworkingMode::Nat;
            EMIT_USER_WARNING(Localization::MessageMirroredNetworkingNotSupportedReason(
                Localization::MessageMirroredNetworkingNotSupportedKernel()));
        }
        else if (!wsl::core::networking::IsFlowSteeringSupportedByHns() || !m_vmConfig.FirewallConfig.Enabled())
        {
            m_vmConfig.NetworkingMode = NetworkingMode::Nat;
            EMIT_USER_WARNING(Localization::MessageMirroredNetworkingNotSupportedReason(Localization::MessageMirroredNetworkingNotSupportedWindowsVersion(
                m_windowsVersion.BuildNumber, m_windowsVersion.UpdateBuildRevision)));
        }
    }

    // Localhost relay is not supported in mirrored mode. Generate a warning if the user configures localhost relay
    // together with mirrored mode.
    // N.B. Mirrored mode already provides a way to communicate between Windows and Linux using localhost.
    if (m_vmConfig.NetworkingMode == NetworkingMode::Mirrored && m_vmConfig.LocalhostRelayConfigPresence == ConfigKeyPresence::Present)
    {
        EMIT_USER_WARNING(Localization::MessageLocalhostForwardingNotSupportedMirroredMode());
    }

    // If DNS tunneling was requested, ensure it is supported by Windows.
    if (m_vmConfig.EnableDnsTunneling && !IsDnsTunnelingSupported())
    {
        // Since DNS tunneling is enabled by default, only show the warning if the user explicitly asked for it.
        if (m_vmConfig.DnsTunnelingConfigPresence == ConfigKeyPresence::Present)
        {
            EMIT_USER_WARNING(Localization::MessageDnsTunnelingNotSupported());
        }

        m_vmConfig.EnableDnsTunneling = false;
    }

    // Gives information about the requested networking settings and whether they were enabled or not
    WSL_LOG_TELEMETRY(
        "WslCoreVmValidateNetworkingMode",
        PDT_ProductAndServicePerformance,
        TraceLoggingValue(m_runtimeId, "vmId"),
        TraceLoggingValue(ToString(networkingModeRequested), "networkingModeRequested"),
        TraceLoggingValue(ToString(m_vmConfig.NetworkingMode), "networkingMode"),
        TraceLoggingValue(m_vmConfig.NetworkingModePresence == ConfigKeyPresence::Present, "networkingModePresent"),
        TraceLoggingValue(firewallRequested, "firewallRequested"),
        TraceLoggingValue(m_vmConfig.FirewallConfig.Enabled(), "firewall"),
        TraceLoggingValue(dnsTunnelingRequested, "dnsTunnelingRequested"),
        TraceLoggingValue(m_vmConfig.DnsTunnelingConfigPresence == ConfigKeyPresence::Present, "dnsTunnelingConfigPresent"),
        TraceLoggingValue(m_vmConfig.EnableDnsTunneling, "dnsTunneling"));
}<|MERGE_RESOLUTION|>--- conflicted
+++ resolved
@@ -43,19 +43,6 @@
 // {EDBB24BB-5E19-40F4-8A0F-8224313064FD}
 DEFINE_GUID(VIRTIO_PMEM_DEVICE_ID, 0xEDBB24BB, 0x5E19, 0x40F4, 0x8A, 0x0F, 0x82, 0x24, 0x31, 0x30, 0x64, 0xFD);
 
-<<<<<<< HEAD
-// Flags for virtiofs vdev device creation.
-#define VIRTIO_FS_FLAGS_TYPE_FILES 0x8000
-#define VIRTIO_FS_FLAGS_TYPE_SECTIONS 0x4000
-=======
-// Version numbers for various functionality that was backported.
-#define NICKEL_BUILD_FLOOR 22350
-#define VIRTIO_SERIAL_CONSOLE_COBALT_RELEASE_UBR 40
-#define VMEMM_SUFFIX_COBALT_REFRESH_BUILD_NUMBER 22138
-#define VMMEM_SUFFIX_COBALT_RELEASE_UBR 71
-#define VMMEM_SUFFIX_NICKEL_BUILD_NUMBER 22420
->>>>>>> 4207cc80
-
 #define WSLG_SHARED_MEMORY_SIZE_MB 8192
 #define PAGE_SIZE 0x1000
 
@@ -285,14 +272,9 @@
 
     // If the system supports virtio console serial ports, use dmesg capture for telemetry and/or debug output.
     // Legacy serial is much slower, so this is not enabled without virtio console support.
-<<<<<<< HEAD
     auto enableVirtioSerial = m_vmConfig.EnableVirtio && helpers::IsVirtioSerialConsoleSupported();
     m_vmConfig.EnableDebugShell &= enableVirtioSerial;
     if (enableVirtioSerial)
-=======
-    m_vmConfig.EnableDebugShell &= IsVirtioSerialConsoleSupported();
-    if (IsVirtioSerialConsoleSupported())
->>>>>>> 4207cc80
     {
         try
         {
