/*++

Copyright (c) Microsoft. All rights reserved.

Module Name:

    WSLASession.cpp

Abstract:

    This file contains the implementation of the WSLASession COM class.

--*/

#include "precomp.h"
#include "WSLASession.h"
#include "WSLAUserSession.h"
#include "WSLAContainer.h"
#include "ServiceProcessLauncher.h"
#include "WslCoreFilesystem.h"

using wsl::windows::service::wsla::WSLASession;
using wsl::windows::service::wsla::WSLAVirtualMachine;

WSLASession::WSLASession(const WSLA_SESSION_SETTINGS& Settings, WSLAUserSessionImpl& userSessionImpl) :
    m_sessionSettings(Settings), m_userSession(&userSessionImpl), m_displayName(Settings.DisplayName)
{
    WSL_LOG("SessionCreated", TraceLoggingValue(m_displayName.c_str(), "DisplayName"));

    m_virtualMachine = wil::MakeOrThrow<WSLAVirtualMachine>(CreateVmSettings(Settings), userSessionImpl.GetUserSid(), &userSessionImpl);

    if (Settings.TerminationCallback != nullptr)
    {
        m_virtualMachine->RegisterCallback(Settings.TerminationCallback);
    }

    m_virtualMachine->Start();

    ConfigureStorage(Settings);

    // Launch the init script.
    // TODO: Replace with something more robust once the final VHD is ready.
    try
    {
        ServiceProcessLauncher launcher{"/bin/sh", {"/bin/sh", "-c", "/etc/lsw-init.sh"}};

        auto result = launcher.Launch(*m_virtualMachine.Get()).WaitAndCaptureOutput();

        THROW_HR_IF_MSG(E_FAIL, result.Code != 0, "Init script failed: %hs", launcher.FormatResult(result).c_str());
    }
    catch (...)
    {
        // Ignore issues launching the init script with custom root VHD's, for convenience.
        // TODO: Remove once the final VHD is ready.
        if (Settings.RootVhdOverride == nullptr)
        {
            throw;
        }
    }
}

WSLAVirtualMachine::Settings WSLASession::CreateVmSettings(const WSLA_SESSION_SETTINGS& Settings)
{
    WSLAVirtualMachine::Settings vmSettings{};
    vmSettings.CpuCount = Settings.CpuCount;
    vmSettings.MemoryMb = Settings.MemoryMb;
    vmSettings.NetworkingMode = Settings.NetworkingMode;
    vmSettings.BootTimeoutMs = Settings.BootTimeoutMs;
    vmSettings.FeatureFlags = static_cast<WSLAFeatureFlags>(Settings.FeatureFlags);
    vmSettings.DisplayName = Settings.DisplayName;

    if (Settings.RootVhdOverride != nullptr)
    {
        THROW_HR_IF(E_INVALIDARG, Settings.RootVhdTypeOverride == nullptr);

        vmSettings.RootVhd = Settings.RootVhdOverride;
        vmSettings.RootVhdType = Settings.RootVhdTypeOverride;
    }
    else
    {
        vmSettings.RootVhd = std::filesystem::path(common::wslutil::GetMsiPackagePath().value()) / L"wslarootfs.vhd";
        vmSettings.RootVhdType = "squashfs";
    }

    if (Settings.DmesgOutput != 0)
    {
        vmSettings.DmesgHandle.reset(wsl::windows::common::wslutil::DuplicateHandleFromCallingProcess(ULongToHandle(Settings.DmesgOutput)));
    }

    return vmSettings;
}

WSLASession::~WSLASession()
{
    WSL_LOG("SessionTerminated", TraceLoggingValue(m_displayName.c_str(), "DisplayName"));

    std::lock_guard lock{m_lock};

    if (m_virtualMachine)
    {
        m_virtualMachine->OnSessionTerminated();
        m_virtualMachine.Reset();
    }

    if (m_userSession != nullptr)
    {
        m_userSession->OnSessionTerminated(this);
    }
}

void WSLASession::ConfigureStorage(const WSLA_SESSION_SETTINGS& Settings)
{
    if (Settings.StoragePath != nullptr)
    {
        std::filesystem::path storagePath{Settings.StoragePath};
        THROW_HR_IF_MSG(E_INVALIDARG, !storagePath.is_absolute(), "Storage path is not absolute: %ls", storagePath.c_str());

        m_storageVhdPath = storagePath / "storage.vhdx";

        std::string diskDevice;
        std::optional<ULONG> diskLun{};
        bool vhdCreated = false;

        auto deleteVhdOnFailure = wil::scope_exit_log(WI_DIAGNOSTICS_INFO, [&]() {
            if (vhdCreated)
            {
                if (diskLun.has_value())
                {
                    m_virtualMachine->DetachDisk(diskLun.value());
                }

                LOG_IF_WIN32_BOOL_FALSE(DeleteFileW(m_storageVhdPath.c_str()));
            }
        });

        auto result =
            wil::ResultFromException([&]() { diskDevice = m_virtualMachine->AttachDisk(m_storageVhdPath.c_str(), false).second; });

        if (FAILED(result))
        {
            THROW_HR_IF_MSG(
                result,
                result != HRESULT_FROM_WIN32(ERROR_PATH_NOT_FOUND) && result != HRESULT_FROM_WIN32(ERROR_FILE_NOT_FOUND),
                "Failed to attach vhd: %ls",
                m_storageVhdPath.c_str());

            // If the VHD wasn'found, create it.
            WSL_LOG("CreateStorageVhd", TraceLoggingValue(m_storageVhdPath.c_str(), "StorageVhdPath"));

            auto runAsUser = wil::CoImpersonateClient();

            std::filesystem::create_directories(storagePath);
            wsl::core::filesystem::CreateVhd(
                m_storageVhdPath.c_str(), Settings.MaximumStorageSizeMb * _1MB, m_userSession->GetUserSid(), false, false);
            vhdCreated = true;

            // Then attach the new disk.
            std::tie(diskLun, diskDevice) = m_virtualMachine->AttachDisk(m_storageVhdPath.c_str(), false);

            // Then format it.
            Ext4Format(diskDevice);
        }

        // Mount the device to /root.
        m_virtualMachine->Mount(diskDevice.c_str(), "/root", "ext4", "", 0);

        deleteVhdOnFailure.release();
    }
    else
    {
        // If no storage path is specified, use a tmpfs for convenience.
        m_virtualMachine->Mount("", "/root", "tmpfs", "", 0);
    }
}

HRESULT WSLASession::GetDisplayName(LPWSTR* DisplayName)
{
    *DisplayName = wil::make_unique_string<wil::unique_cotaskmem_string>(m_displayName.c_str()).release();
    return S_OK;
}

const std::wstring& WSLASession::DisplayName() const
{
    return m_displayName;
}

HRESULT WSLASession::PullImage(LPCWSTR Image, const WSLA_REGISTRY_AUTHENTICATION_INFORMATION* RegistryInformation, IProgressCallback* ProgressCallback)
{
    return E_NOTIMPL;
}

HRESULT WSLASession::ImportImage(ULONG Handle, LPCWSTR Image, IProgressCallback* ProgressCallback)
{
    return E_NOTIMPL;
}

HRESULT WSLASession::ListImages(WSLA_IMAGE_INFORMATION** Images, ULONG* Count)
{
    return E_NOTIMPL;
}

HRESULT WSLASession::DeleteImage(LPCWSTR Image)
{
    return E_NOTIMPL;
}

HRESULT WSLASession::CreateContainer(const WSLA_CONTAINER_OPTIONS* containerOptions, IWSLAContainer** Container)
try
{
    RETURN_HR_IF_NULL(E_POINTER, containerOptions);
<<<<<<< HEAD

    std::lock_guard lock{m_lock};
    THROW_HR_IF(HRESULT_FROM_WIN32(ERROR_INVALID_STATE), !m_virtualMachine);

=======

    std::lock_guard lock{m_lock};
    THROW_HR_IF(HRESULT_FROM_WIN32(ERROR_INVALID_STATE), !m_virtualMachine);

>>>>>>> 2a41fe20
    // TODO: Log entrance into the function.
    auto container = WSLAContainer::Create(*containerOptions, *m_virtualMachine.Get());
    THROW_IF_FAILED(container.CopyTo(__uuidof(IWSLAContainer), (void**)Container));

    return S_OK;
}
CATCH_RETURN();

HRESULT WSLASession::OpenContainer(LPCWSTR Name, IWSLAContainer** Container)
{
    return E_NOTIMPL;
}

HRESULT WSLASession::ListContainers(WSLA_CONTAINER** Images, ULONG* Count)
{
    return E_NOTIMPL;
}

HRESULT WSLASession::GetVirtualMachine(IWSLAVirtualMachine** VirtualMachine)
{
    std::lock_guard lock{m_lock};
    THROW_HR_IF(HRESULT_FROM_WIN32(ERROR_INVALID_STATE), !m_virtualMachine);

    THROW_IF_FAILED(m_virtualMachine->QueryInterface(__uuidof(IWSLAVirtualMachine), (void**)VirtualMachine));
    return S_OK;
}

HRESULT WSLASession::CreateRootNamespaceProcess(const WSLA_PROCESS_OPTIONS* Options, IWSLAProcess** Process, int* Errno)
try
{
    if (Errno != nullptr)
    {
        *Errno = -1; // Make sure not to return 0 if something fails.
    }

    std::lock_guard lock{m_lock};
    THROW_HR_IF(HRESULT_FROM_WIN32(ERROR_INVALID_STATE), !m_virtualMachine);

    return m_virtualMachine->CreateLinuxProcess(Options, Process, Errno);
}
CATCH_RETURN();

void WSLASession::Ext4Format(const std::string& Device)
{
    constexpr auto mkfsPath = "/usr/sbin/mkfs.ext4";
    ServiceProcessLauncher launcher(mkfsPath, {mkfsPath, Device});
    auto result = launcher.Launch(*m_virtualMachine.Get()).WaitAndCaptureOutput();

    THROW_HR_IF_MSG(E_FAIL, result.Code != 0, "%hs", launcher.FormatResult(result).c_str());
}

HRESULT WSLASession::FormatVirtualDisk(LPCWSTR Path)
try
{
    THROW_HR_IF_MSG(E_INVALIDARG, !std::filesystem::path(Path).is_absolute(), "FormatVirtualDisk called with a relative path: %ls", Path);

    std::lock_guard lock{m_lock};
    THROW_HR_IF(HRESULT_FROM_WIN32(ERROR_INVALID_STATE), !m_virtualMachine);

    // Attach the disk to the VM (AttachDisk() performs the access check for the VHD file).
    auto [lun, device] = m_virtualMachine->AttachDisk(Path, false);

    // N.B. DetachDisk calls sync() before detaching.
    auto detachDisk = wil::scope_exit_log(WI_DIAGNOSTICS_INFO, [this, lun]() { m_virtualMachine->DetachDisk(lun); });

    // Format it to ext4.
    Ext4Format(device);

    return S_OK;
}
CATCH_RETURN();

void WSLASession::OnUserSessionTerminating()
{
    std::lock_guard lock{m_lock};
    WI_ASSERT(m_userSession != nullptr);

    m_userSession = nullptr;
    m_virtualMachine.Reset();
}

HRESULT WSLASession::Shutdown(ULONG Timeout)
try
{
    std::lock_guard lock{m_lock};
    THROW_HR_IF(HRESULT_FROM_WIN32(ERROR_INVALID_STATE), !m_virtualMachine);

    THROW_IF_FAILED(m_virtualMachine->Shutdown(Timeout));

    m_virtualMachine.Reset();
    return S_OK;
}
CATCH_RETURN();<|MERGE_RESOLUTION|>--- conflicted
+++ resolved
@@ -78,7 +78,16 @@
     }
     else
     {
+
+#ifdef WSLA_TEST_DISTRO_PATH
+
+        vmSettings.RootVhd = TEXT(WSLA_TEST_DISTRO_PATH);
+
+#else
         vmSettings.RootVhd = std::filesystem::path(common::wslutil::GetMsiPackagePath().value()) / L"wslarootfs.vhd";
+
+#endif
+
         vmSettings.RootVhdType = "squashfs";
     }
 
@@ -208,17 +217,10 @@
 try
 {
     RETURN_HR_IF_NULL(E_POINTER, containerOptions);
-<<<<<<< HEAD
-
-    std::lock_guard lock{m_lock};
-    THROW_HR_IF(HRESULT_FROM_WIN32(ERROR_INVALID_STATE), !m_virtualMachine);
-
-=======
-
-    std::lock_guard lock{m_lock};
-    THROW_HR_IF(HRESULT_FROM_WIN32(ERROR_INVALID_STATE), !m_virtualMachine);
-
->>>>>>> 2a41fe20
+
+    std::lock_guard lock{m_lock};
+    THROW_HR_IF(HRESULT_FROM_WIN32(ERROR_INVALID_STATE), !m_virtualMachine);
+
     // TODO: Log entrance into the function.
     auto container = WSLAContainer::Create(*containerOptions, *m_virtualMachine.Get());
     THROW_IF_FAILED(container.CopyTo(__uuidof(IWSLAContainer), (void**)Container));
