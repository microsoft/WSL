/*++

Copyright (c) Microsoft. All rights reserved.

Module Name:

    WSLASession.cpp

Abstract:

    This file contains the implementation of the WSLASession COM class.

--*/

#include "precomp.h"
#include "WSLASession.h"
#include "WSLAUserSession.h"
#include "WSLAContainer.h"
#include "ServiceProcessLauncher.h"
#include "WslCoreFilesystem.h"

using wsl::windows::service::wsla::WSLASession;
using wsl::windows::service::wsla::WSLAVirtualMachine;

constexpr auto c_containerdStorage = "/var/lib/containerd";

WSLASession::WSLASession(ULONG id, const WSLA_SESSION_SETTINGS& Settings, WSLAUserSessionImpl& userSessionImpl) :

    m_id(id), m_sessionSettings(Settings), m_userSession(&userSessionImpl), m_displayName(Settings.DisplayName)
{
    WSL_LOG("SessionCreated", TraceLoggingValue(m_displayName.c_str(), "DisplayName"));

    m_virtualMachine = wil::MakeOrThrow<WSLAVirtualMachine>(CreateVmSettings(Settings), userSessionImpl.GetUserSid());

    if (Settings.TerminationCallback != nullptr)
    {
        m_virtualMachine->RegisterCallback(Settings.TerminationCallback);
    }

    m_virtualMachine->Start();

    ConfigureStorage(Settings);

    // Make sure that everything is destroyed correctly if an exception is thrown.
    auto errorCleanup = wil::scope_exit_log(WI_DIAGNOSTICS_INFO, [&]() {
        m_sessionTerminatingEvent.SetEvent();

        if (m_containerdThread.joinable())
        {
            m_containerdThread.join();
        }
    });

    // Launch containerd
    // TODO: Rework the daemon logic so we can have only one thread watching all daemons.
    ServiceProcessLauncher launcher{
        "/usr/bin/containerd",
        {"/usr/bin/containerd"},
        {{"PATH=/bin:/usr/local/sbin:/usr/bin:/usr/sbin:/sbin"}},
        common::ProcessFlags::Stdout | common::ProcessFlags::Stderr};
    m_containerdThread = std::thread(&WSLASession::MonitorContainerd, this, launcher.Launch(*m_virtualMachine.Get()));

    // Wait for containerd to be ready before starting the event tracker.
    // TODO: Configurable timeout.
    THROW_WIN32_IF_MSG(ERROR_TIMEOUT, !m_containerdReadyEvent.wait(10 * 1000), "Timed out waiting for containerd to start");

    // Start the event tracker.
    m_eventTracker.emplace(*m_virtualMachine.Get());

    errorCleanup.release();
}

WSLAVirtualMachine::Settings WSLASession::CreateVmSettings(const WSLA_SESSION_SETTINGS& Settings)
{
    WSLAVirtualMachine::Settings vmSettings{};
    vmSettings.CpuCount = Settings.CpuCount;
    vmSettings.MemoryMb = Settings.MemoryMb;
    vmSettings.NetworkingMode = Settings.NetworkingMode;
    vmSettings.BootTimeoutMs = Settings.BootTimeoutMs;
    vmSettings.FeatureFlags = static_cast<WSLAFeatureFlags>(Settings.FeatureFlags);
    vmSettings.DisplayName = Settings.DisplayName;

    if (Settings.RootVhdOverride != nullptr)
    {
        THROW_HR_IF(E_INVALIDARG, Settings.RootVhdTypeOverride == nullptr);

        vmSettings.RootVhd = Settings.RootVhdOverride;
        vmSettings.RootVhdType = Settings.RootVhdTypeOverride;
    }
    else
    {

#ifdef WSLA_TEST_DISTRO_PATH

        vmSettings.RootVhd = TEXT(WSLA_TEST_DISTRO_PATH);

#else
        vmSettings.RootVhd = std::filesystem::path(common::wslutil::GetMsiPackagePath().value()) / L"wslarootfs.vhd";

#endif

        vmSettings.RootVhdType = "ext4";
    }

    if (Settings.DmesgOutput != 0)
    {
        vmSettings.DmesgHandle.reset(wsl::windows::common::wslutil::DuplicateHandleFromCallingProcess(ULongToHandle(Settings.DmesgOutput)));
    }

    return vmSettings;
}

WSLASession::~WSLASession()
{
    WSL_LOG("SessionTerminated", TraceLoggingValue(m_displayName.c_str(), "DisplayName"));

    std::lock_guard lock{m_lock};

<<<<<<< HEAD
    // This will delete all containers. Needs to be done before the VM is terminated.
    m_containers.clear();

=======
    // Stop the event tracker
    if (m_eventTracker.has_value())
    {
        m_eventTracker->Stop();
    }

    // This will delete all containers. Needs to be done before the VM is terminated.
    m_containers.clear();

    m_sessionTerminatingEvent.SetEvent();

    // N.B. The containerd thread can only run if the VM is running.
    if (m_containerdThread.joinable())
    {
        m_containerdThread.join();
    }

>>>>>>> 192b051d
    if (m_virtualMachine)
    {
        // N.B. containerd has exited by this point, so unmounting the VHD is safe since no container can be running.

        m_virtualMachine->OnSessionTerminated();
        LOG_IF_FAILED(m_virtualMachine->Unmount(c_containerdStorage));

        m_virtualMachine.Reset();
    }

    if (m_userSession != nullptr)
    {
        m_userSession->OnSessionTerminated(this);
    }
}

void WSLASession::ConfigureStorage(const WSLA_SESSION_SETTINGS& Settings)
{
    if (Settings.StoragePath == nullptr)
    {
        // If no storage path is specified, use a tmpfs for convenience.
        m_virtualMachine->Mount("", c_containerdStorage, "tmpfs", "", 0);
        return;
    }

    std::filesystem::path storagePath{Settings.StoragePath};
    THROW_HR_IF_MSG(E_INVALIDARG, !storagePath.is_absolute(), "Storage path is not absolute: %ls", storagePath.c_str());

    m_storageVhdPath = storagePath / "storage.vhdx";

    std::string diskDevice;
    std::optional<ULONG> diskLun{};
    bool vhdCreated = false;

    auto deleteVhdOnFailure = wil::scope_exit_log(WI_DIAGNOSTICS_INFO, [&]() {
        if (vhdCreated)
        {
            if (diskLun.has_value())
            {
                m_virtualMachine->DetachDisk(diskLun.value());
            }

            auto runAsUser = wil::CoImpersonateClient();
            LOG_IF_WIN32_BOOL_FALSE(DeleteFileW(m_storageVhdPath.c_str()));
        }
    });

    auto result =
        wil::ResultFromException([&]() { diskDevice = m_virtualMachine->AttachDisk(m_storageVhdPath.c_str(), false).second; });

    if (FAILED(result))
    {
        THROW_HR_IF_MSG(
            result,
            result != HRESULT_FROM_WIN32(ERROR_PATH_NOT_FOUND) && result != HRESULT_FROM_WIN32(ERROR_FILE_NOT_FOUND),
            "Failed to attach vhd: %ls",
            m_storageVhdPath.c_str());

        // If the VHD wasn't found, create it.
        WSL_LOG("CreateStorageVhd", TraceLoggingValue(m_storageVhdPath.c_str(), "StorageVhdPath"));

        auto runAsUser = wil::CoImpersonateClient();

        std::filesystem::create_directories(storagePath);
        wsl::core::filesystem::CreateVhd(
            m_storageVhdPath.c_str(), Settings.MaximumStorageSizeMb * _1MB, m_userSession->GetUserSid(), false, false);
        vhdCreated = true;

        // Then attach the new disk.
        std::tie(diskLun, diskDevice) = m_virtualMachine->AttachDisk(m_storageVhdPath.c_str(), false);

        // Then format it.
        Ext4Format(diskDevice);
    }

    // Mount the device to /root.
    m_virtualMachine->Mount(diskDevice.c_str(), c_containerdStorage, "ext4", "", 0);

    deleteVhdOnFailure.release();
}

const std::wstring& WSLASession::DisplayName() const
{
    return m_displayName;
}

ULONG WSLASession::GetId() const noexcept
{
    return m_id;
}

void WSLASession::CopyDisplayName(_Out_writes_z_(bufferLength) PWSTR buffer, size_t bufferLength) const
{
    THROW_HR_IF(E_BOUNDS, m_displayName.size() + 1 > bufferLength);
    wcscpy_s(buffer, bufferLength, m_displayName.c_str());
}

void WSLASession::OnContainerdLog(const gsl::span<char>& buffer)
try
{
    if (buffer.empty())
    {
        return;
    }

    constexpr auto c_containerdReadyLogLine = "containerd successfully booted";

    std::string entry = {buffer.begin(), buffer.end()};
    WSL_LOG("ContainerdLog", TraceLoggingValue(entry.c_str(), "Content"), TraceLoggingValue(m_displayName.c_str(), "Name"));

    auto parsed = nlohmann::json::parse(entry);

    if (!m_containerdReadyEvent.is_signaled())
    {
        auto it = parsed.find("msg");
        if (it != parsed.end())
        {
            if (it->get<std::string>().starts_with(c_containerdReadyLogLine))
            {
                m_containerdReadyEvent.SetEvent();
            }
        }
    }
}
CATCH_LOG();

void WSLASession::MonitorContainerd(ServiceRunningProcess&& process)
try
{
    windows::common::relay::MultiHandleWait io;

    // Read stdout & stderr.
    io.AddHandle(std::make_unique<windows::common::relay::LineBasedReadHandle>(
        process.GetStdHandle(1), [&](const auto& data) { OnContainerdLog(data); }));

    io.AddHandle(std::make_unique<windows::common::relay::LineBasedReadHandle>(
        process.GetStdHandle(2), [&](const auto& data) { OnContainerdLog(data); }));

    // Exit if either the VM terminates or containerd exits.
    io.AddHandle(std::make_unique<windows::common::relay::EventHandle>(process.GetExitEvent(), [&]() { io.Cancel(); }));
    io.AddHandle(std::make_unique<windows::common::relay::EventHandle>(m_sessionTerminatingEvent.get(), [&]() { io.Cancel(); }));

    io.Run({});

    if (!m_sessionTerminatingEvent.is_signaled())
    {
        // If containerd exited before the VM starts terminating, then it exited unexpectedly.
        WSL_LOG("UnexpectedContainerdExit", TraceLoggingValue(m_displayName.c_str(), "SessionDisplayName"));
    }
    else
    {
        // Otherwise, the session is shutting down; terminate containerd before exiting.
        process.Get().Signal(15); // SIGTERM

        process.Wait(30 * 1000); // TODO: Configurable timeout.
    }
}
CATCH_LOG();

HRESULT WSLASession::PullImage(LPCWSTR Image, const WSLA_REGISTRY_AUTHENTICATION_INFORMATION* RegistryInformation, IProgressCallback* ProgressCallback)
{
    return E_NOTIMPL;
}

HRESULT WSLASession::ImportImage(ULONG Handle, LPCWSTR Image, IProgressCallback* ProgressCallback)
{
    return E_NOTIMPL;
}

HRESULT WSLASession::ListImages(WSLA_IMAGE_INFORMATION** Images, ULONG* Count)
{
    return E_NOTIMPL;
}

HRESULT WSLASession::DeleteImage(LPCWSTR Image)
{
    return E_NOTIMPL;
}

HRESULT WSLASession::CreateContainer(const WSLA_CONTAINER_OPTIONS* containerOptions, IWSLAContainer** Container)
try
{
    RETURN_HR_IF_NULL(E_POINTER, containerOptions);

    std::lock_guard lock{m_lock};
    RETURN_HR_IF(HRESULT_FROM_WIN32(ERROR_INVALID_STATE), !m_virtualMachine);

    ClearDeletedContainers();

    // Validate that no container with the same name already exists.
    auto it = m_containers.find(containerOptions->Name);
    RETURN_HR_IF(HRESULT_FROM_WIN32(ERROR_ALREADY_EXISTS), it != m_containers.end());

    // Validate that name & images are within length limits.
    RETURN_HR_IF(E_INVALIDARG, strlen(containerOptions->Name) > WSLA_MAX_CONTAINER_NAME_LENGTH);
    RETURN_HR_IF(E_INVALIDARG, strlen(containerOptions->Image) > WSLA_MAX_IMAGE_NAME_LENGTH);

    // TODO: Log entrance into the function.
    auto container = WSLAContainer::Create(*containerOptions, *m_virtualMachine.Get(), *m_eventTracker);

    RETURN_IF_FAILED(container.CopyTo(__uuidof(IWSLAContainer), (void**)Container));

    auto [newElement, inserted] = m_containers.emplace(containerOptions->Name, std::move(container));
    WI_ASSERT(inserted);

    newElement->second->Start(*containerOptions);

    return S_OK;
}
CATCH_RETURN();

HRESULT WSLASession::OpenContainer(LPCSTR Name, IWSLAContainer** Container)
try
{
    std::lock_guard lock{m_lock};
    auto it = m_containers.find(Name);
    RETURN_HR_IF_MSG(HRESULT_FROM_WIN32(ERROR_NOT_FOUND), it == m_containers.end(), "Container not found: '%hs'", Name);

    THROW_IF_FAILED(it->second.CopyTo(__uuidof(IWSLAContainer), (void**)Container));
    return S_OK;
}
CATCH_RETURN();

HRESULT WSLASession::ListContainers(WSLA_CONTAINER** Containers, ULONG* Count)
try
{
    *Count = 0;
    *Containers = nullptr;

    std::lock_guard lock{m_lock};
    ClearDeletedContainers();

    auto output = wil::make_unique_cotaskmem<WSLA_CONTAINER[]>(m_containers.size());

    size_t index = 0;
    for (const auto& [name, container] : m_containers)
    {
        THROW_HR_IF(E_UNEXPECTED, strcpy_s(output[index].Image, container->Image().c_str()) != 0);
        THROW_HR_IF(E_UNEXPECTED, strcpy_s(output[index].Name, name.c_str()) != 0);
        THROW_IF_FAILED(container->GetState(&output[index].State));
        index++;
    }

    *Count = static_cast<ULONG>(m_containers.size());
    *Containers = output.release();
    return S_OK;
}
CATCH_RETURN();

HRESULT WSLASession::GetVirtualMachine(IWSLAVirtualMachine** VirtualMachine)
{
    std::lock_guard lock{m_lock};
    THROW_HR_IF(HRESULT_FROM_WIN32(ERROR_INVALID_STATE), !m_virtualMachine);

    THROW_IF_FAILED(m_virtualMachine->QueryInterface(__uuidof(IWSLAVirtualMachine), (void**)VirtualMachine));
    return S_OK;
}

HRESULT WSLASession::CreateRootNamespaceProcess(const WSLA_PROCESS_OPTIONS* Options, IWSLAProcess** Process, int* Errno)
try
{
    if (Errno != nullptr)
    {
        *Errno = -1; // Make sure not to return 0 if something fails.
    }

    std::lock_guard lock{m_lock};
    THROW_HR_IF(HRESULT_FROM_WIN32(ERROR_INVALID_STATE), !m_virtualMachine);

    return m_virtualMachine->CreateLinuxProcess(Options, Process, Errno);
}
CATCH_RETURN();

void WSLASession::Ext4Format(const std::string& Device)
{
    constexpr auto mkfsPath = "/usr/sbin/mkfs.ext4";
    ServiceProcessLauncher launcher(mkfsPath, {mkfsPath, Device});
    auto result = launcher.Launch(*m_virtualMachine.Get()).WaitAndCaptureOutput();

    THROW_HR_IF_MSG(E_FAIL, result.Code != 0, "%hs", launcher.FormatResult(result).c_str());
}

HRESULT WSLASession::FormatVirtualDisk(LPCWSTR Path)
try
{
    THROW_HR_IF_MSG(E_INVALIDARG, !std::filesystem::path(Path).is_absolute(), "FormatVirtualDisk called with a relative path: %ls", Path);

    std::lock_guard lock{m_lock};
    THROW_HR_IF(HRESULT_FROM_WIN32(ERROR_INVALID_STATE), !m_virtualMachine);

    // Attach the disk to the VM (AttachDisk() performs the access check for the VHD file).
    auto [lun, device] = m_virtualMachine->AttachDisk(Path, false);

    // N.B. DetachDisk calls sync() before detaching.
    auto detachDisk = wil::scope_exit_log(WI_DIAGNOSTICS_INFO, [this, lun]() { m_virtualMachine->DetachDisk(lun); });

    // Format it to ext4.
    Ext4Format(device);

    return S_OK;
}
CATCH_RETURN();

void WSLASession::OnUserSessionTerminating()
{
    std::lock_guard lock{m_lock};
    WI_ASSERT(m_userSession != nullptr);

    m_userSession = nullptr;
    m_virtualMachine.Reset();
}

HRESULT WSLASession::Shutdown(ULONG Timeout)
try
{
    std::lock_guard lock{m_lock};
    THROW_HR_IF(HRESULT_FROM_WIN32(ERROR_INVALID_STATE), !m_virtualMachine);

    THROW_IF_FAILED(m_virtualMachine->Shutdown(Timeout));

    m_virtualMachine.Reset();
    return S_OK;
}
CATCH_RETURN();

void WSLASession::ClearDeletedContainers()
{
    std::lock_guard lock{m_lock};
    auto deleted = std::erase_if(m_containers, [](const auto e) { return e.second->State() == WslaContainerStateDeleted; });

    if (deleted > 0)
    {
        WSL_LOG("ClearedDeletedContainers", TraceLoggingValue(deleted, "Count"));
    }
}<|MERGE_RESOLUTION|>--- conflicted
+++ resolved
@@ -116,20 +116,15 @@
 
     std::lock_guard lock{m_lock};
 
-<<<<<<< HEAD
+    // Stop the event tracker
+    if (m_eventTracker.has_value())
+    {
+        m_eventTracker->Stop();
+    }
+
     // This will delete all containers. Needs to be done before the VM is terminated.
     m_containers.clear();
 
-=======
-    // Stop the event tracker
-    if (m_eventTracker.has_value())
-    {
-        m_eventTracker->Stop();
-    }
-
-    // This will delete all containers. Needs to be done before the VM is terminated.
-    m_containers.clear();
-
     m_sessionTerminatingEvent.SetEvent();
 
     // N.B. The containerd thread can only run if the VM is running.
@@ -138,7 +133,6 @@
         m_containerdThread.join();
     }
 
->>>>>>> 192b051d
     if (m_virtualMachine)
     {
         // N.B. containerd has exited by this point, so unmounting the VHD is safe since no container can be running.
