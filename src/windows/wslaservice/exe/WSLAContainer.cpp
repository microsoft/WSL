--- conflicted
+++ resolved
@@ -18,12 +18,6 @@
 
 using wsl::windows::service::wsla::WSLAContainer;
 using wsl::windows::service::wsla::VolumeMountInfo;
-<<<<<<< HEAD
-
-constexpr const char* nerdctlPath = "/usr/bin/nerdctl";
-constexpr const DWORD deleteTimeout = 60 * 1000;
-=======
->>>>>>> 192b051d
 
 // Constants for required default arguments for "nerdctl run..."
 static std::vector<std::string> defaultNerdctlRunArgs{//"--pull=never", // TODO: Uncomment once PullImage() is implemented.
@@ -31,15 +25,10 @@
                                                       "--ulimit",
                                                       "nofile=65536:65536"};
 
-<<<<<<< HEAD
-WSLAContainer::WSLAContainer(WSLAVirtualMachine* parentVM, ServiceRunningProcess&& containerProcess, const char* name, const char* image, std::vector<VolumeMountInfo>&& volumes) :
-    m_parentVM(parentVM), m_containerProcess(std::move(containerProcess)), m_name(name), m_image(image), mountedVolumes(std::move(volumes))
-=======
 static constexpr DWORD deleteTimeout = 60000; // 60 seconds
 
 WSLAContainer::WSLAContainer(WSLAVirtualMachine* parentVM, const WSLA_CONTAINER_OPTIONS& Options, std::string&& Id, ContainerEventTracker& tracker, std::vector<VolumeMountInfo>&& volumes) :
     m_parentVM(parentVM), m_name(Options.Name), m_image(Options.Image), m_id(std::move(Id)), m_mountedVolumes(std::move(volumes))
->>>>>>> 192b051d
 {
     m_state = WslaContainerStateCreated;
 
@@ -58,14 +47,6 @@
     }
 
     m_trackingReference.Reset();
-}
-
-WSLAContainer::~WSLAContainer()
-{
-    if (m_state != WslaContainerStateDeleted)
-    {
-        LOG_IF_FAILED(Delete());
-    }
 }
 
 const std::string& WSLAContainer::Image() const noexcept
@@ -187,11 +168,7 @@
     auto result = launcher.Launch(*m_parentVM).WaitAndCaptureOutput(deleteTimeout);
     THROW_HR_IF_MSG(E_FAIL, result.Code != 0, "%hs", launcher.FormatResult(result).c_str());
 
-<<<<<<< HEAD
-    UnmountVolumes(mountedVolumes, *m_parentVM);
-=======
     UnmountVolumes(m_mountedVolumes, *m_parentVM);
->>>>>>> 192b051d
 
     m_state = WslaContainerStateDeleted;
     return S_OK;
@@ -374,12 +351,7 @@
         inputOptions.push_back("-t");
     }
 
-<<<<<<< HEAD
-    auto volumes = MountVolumes(containerOptions, parentVM);
-    auto args = PrepareNerdctlRunCommand(containerOptions, std::move(inputOptions), volumes);
-=======
     AddEnvironmentVariables(inputOptions, containerOptions.InitProcessOptions);
->>>>>>> 192b051d
 
     auto volumes = MountVolumes(containerOptions, parentVM);
     auto args = PrepareNerdctlCreateCommand(containerOptions, std::move(inputOptions), volumes);
@@ -396,56 +368,10 @@
         id.pop_back();
     }
 
-<<<<<<< HEAD
-    return wil::MakeOrThrow<WSLAContainer>(&parentVM, launcher.Launch(parentVM), containerOptions.Name, containerOptions.Image, std::move(volumes));
-}
-
-std::vector<VolumeMountInfo> WSLAContainer::MountVolumes(const WSLA_CONTAINER_OPTIONS& Options, WSLAVirtualMachine& parentVM)
-{
-    std::vector<VolumeMountInfo> mountedVolumes;
-    mountedVolumes.reserve(Options.VolumesCount);
-
-    for (ULONG i = 0; i < Options.VolumesCount; i++)
-    {
-        try
-        {
-            const WSLA_VOLUME& volume = Options.Volumes[i];
-            std::string parentVMPath = std::format("/mnt/wsla/{}/volumes/{}", Options.Name, i);
-
-            THROW_IF_FAILED(parentVM.MountWindowsFolder(volume.HostPath, parentVMPath.c_str(), volume.ReadOnly));
-
-            mountedVolumes.push_back(VolumeMountInfo{volume.HostPath, parentVMPath, volume.ContainerPath, volume.ReadOnly});
-        }
-        catch (...)
-        {
-            // On failure, unmount all previously mounted volumes.
-            UnmountVolumes(mountedVolumes, parentVM);
-            throw;
-        }
-    }
-
-    return mountedVolumes;
-}
-
-void WSLAContainer::UnmountVolumes(const std::vector<VolumeMountInfo>& volumes, WSLAVirtualMachine& parentVM)
-{
-    for (const auto& volume : volumes)
-    {
-        try
-        {
-            parentVM.UnmountWindowsFolder(volume.ParentVMPath.c_str());
-        }
-        CATCH_LOG();
-    }
-}
-
-std::vector<std::string> WSLAContainer::PrepareNerdctlRunCommand(const WSLA_CONTAINER_OPTIONS& options, std::vector<std::string>&& inputOptions, std::vector<VolumeMountInfo>& volumes)
-=======
     return wil::MakeOrThrow<WSLAContainer>(&parentVM, containerOptions, std::move(id), eventTracker, std::move(volumes));
 }
 
 std::vector<std::string> WSLAContainer::PrepareNerdctlCreateCommand(const WSLA_CONTAINER_OPTIONS& options, std::vector<std::string>&& inputOptions, std::vector<VolumeMountInfo>& volumes)
->>>>>>> 192b051d
 {
     std::vector<std::string> args{nerdctlPath};
     args.push_back("create");
@@ -471,10 +397,6 @@
         args.push_back(options.InitProcessOptions.Executable);
     }
 
-<<<<<<< HEAD
-    
-=======
->>>>>>> 192b051d
     for (const auto& volume : volumes)
     {
         args.emplace_back(std::format("-v{}:{}{}", volume.ParentVMPath, volume.ContainerPath, volume.ReadOnly ? ":ro" : ""));
