--- conflicted
+++ resolved
@@ -127,11 +127,8 @@
         m_state);
     ServiceProcessLauncher launcher(
         nerdctlPath, {nerdctlPath, "stop", m_name, "--time", std::to_string(static_cast<ULONG>(std::round(TimeoutMs / 1000)))});
-<<<<<<< HEAD
-    // TODO: Figure out how we want to handle custom signals and timeout values.
-=======
+
     // TODO: Figure out how we want to handle custom signals.
->>>>>>> c7e80fbd
     // nerdctl stop has a --time and a --signal option that can be used
     // By default, it uses SIGTERM and a default timeout of 10 seconds.
     auto result = launcher.Launch(*m_parentVM).WaitAndCaptureOutput();
