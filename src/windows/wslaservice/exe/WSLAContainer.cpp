--- conflicted
+++ resolved
@@ -25,7 +25,6 @@
                                                          "--ulimit",
                                                          "nofile=65536:65536"};
 
-<<<<<<< HEAD
 static std::vector<std::string> defaultNerdctlEnv{"PATH=/bin:/usr/local/sbin:/usr/bin:/usr/sbin:/sbin"};
 
 namespace {
@@ -110,16 +109,12 @@
 
 } // namespace
 
+static constexpr DWORD deleteTimeout = 60000; // 60 seconds
+
+
 WSLAContainer::WSLAContainer(
-    WSLAVirtualMachine* parentVM, const WSLA_CONTAINER_OPTIONS& Options, std::string&& Id, ContainerEventTracker& tracker, std::vector<PortMapping>&& ports) :
-    m_parentVM(parentVM), m_name(Options.Name), m_image(Options.Image), m_id(std::move(Id)), m_mappedPorts(std::move(ports))
-=======
-static constexpr DWORD deleteTimeout = 60000; // 60 seconds
-
-WSLAContainer::WSLAContainer(
-    WSLAVirtualMachine* parentVM, const WSLA_CONTAINER_OPTIONS& Options, std::string&& Id, ContainerEventTracker& tracker, std::vector<VolumeMountInfo>&& volumes) :
-    m_parentVM(parentVM), m_name(Options.Name), m_image(Options.Image), m_id(std::move(Id)), m_mountedVolumes(std::move(volumes))
->>>>>>> 170bb8f3
+    WSLAVirtualMachine* parentVM, const WSLA_CONTAINER_OPTIONS& Options, std::string&& Id, ContainerEventTracker& tracker, std::vector<PortMapping>&& ports, std::vector<VolumeMountInfo>&& volumes) :
+    m_parentVM(parentVM), m_name(Options.Name), m_image(Options.Image), m_id(std::move(Id)), m_mappedPorts(std::move(ports)), m_mountedVolumes(std::move(volumes))
 {
     m_state = WslaContainerStateCreated;
 
@@ -257,13 +252,8 @@
         m_name.c_str(),
         m_state);
 
-<<<<<<< HEAD
     ServiceProcessLauncher launcher(nerdctlPath, {nerdctlPath, "rm", "-f", m_name}, defaultNerdctlEnv);
-    auto result = launcher.Launch(*m_parentVM).WaitAndCaptureOutput();
-=======
-    ServiceProcessLauncher launcher(nerdctlPath, {nerdctlPath, "rm", "-f", m_name});
     auto result = launcher.Launch(*m_parentVM).WaitAndCaptureOutput(deleteTimeout);
->>>>>>> 170bb8f3
     THROW_HR_IF_MSG(E_FAIL, result.Code != 0, "%hs", launcher.FormatResult(result).c_str());
 
     UnmountVolumes(m_mountedVolumes, *m_parentVM);
@@ -449,15 +439,11 @@
 
     AddEnvironmentVariables(inputOptions, containerOptions.InitProcessOptions);
 
-<<<<<<< HEAD
     // TODO: Rethink command line generation logic.
     auto [mappedPorts, errorCleanup] = ProcessPortMappings(containerOptions, parentVM, inputOptions);
 
-    auto args = PrepareNerdctlCreateCommand(containerOptions, std::move(inputOptions));
-=======
     auto volumes = MountVolumes(containerOptions, parentVM);
     auto args = PrepareNerdctlCreateCommand(containerOptions, std::move(inputOptions), volumes);
->>>>>>> 170bb8f3
 
     ServiceProcessLauncher launcher(nerdctlPath, args, defaultNerdctlEnv);
     auto result = launcher.Launch(parentVM).WaitAndCaptureOutput();
@@ -471,14 +457,10 @@
         id.pop_back();
     }
 
-<<<<<<< HEAD
-    auto container = wil::MakeOrThrow<WSLAContainer>(&parentVM, containerOptions, std::move(id), eventTracker, std::move(mappedPorts));
+    auto container = wil::MakeOrThrow<WSLAContainer>(&parentVM, containerOptions, std::move(id), eventTracker, std::move(volumes), std::move(mappedPorts));
     errorCleanup.release();
 
     return container;
-=======
-    return wil::MakeOrThrow<WSLAContainer>(&parentVM, containerOptions, std::move(id), eventTracker, std::move(volumes));
->>>>>>> 170bb8f3
 }
 
 std::vector<std::string> WSLAContainer::PrepareNerdctlCreateCommand(
