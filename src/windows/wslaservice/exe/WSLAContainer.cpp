/*++

Copyright (c) Microsoft. All rights reserved.

Module Name:

    WSLAContainer.cpp

Abstract:

    Contains the implementation of WSLAContainer.

--*/

#include "precomp.h"
#include "WSLAContainer.h"
#include "WSLAProcess.h"

using wsl::windows::service::wsla::WSLAContainer;

constexpr const char* nerdctlPath = "/usr/bin/nerdctl";

// Constants for required default arguments for "nerdctl run..."
static std::vector<std::string> defaultNerdctlRunArgs{//"--pull=never", // TODO: Uncomment once PullImage() is implemented.
                                                      "--net=host", // TODO: default for now, change later
                                                      "--ulimit",
                                                      "nofile=65536:65536"};

HRESULT WSLAContainer::Start()
{
    return E_NOTIMPL;
}

HRESULT WSLAContainer::Stop(int Signal, ULONG TimeoutMs)
{
    return E_NOTIMPL;
}

HRESULT WSLAContainer::Delete()
{
    return E_NOTIMPL;
}

HRESULT WSLAContainer::GetState(WSLA_CONTAINER_STATE* State)
{
    return E_NOTIMPL;
}

HRESULT WSLAContainer::GetInitProcess(IWSLAProcess** Process)
try
{
    return m_containerProcess.Get().QueryInterface(__uuidof(IWSLAProcess), (void**)Process);
}
CATCH_RETURN();

HRESULT WSLAContainer::Exec(const WSLA_PROCESS_OPTIONS* Options, IWSLAProcess** Process, int* Errno)
try
{
    // auto process = wil::MakeOrThrow<WSLAProcess>();

    // process.CopyTo(__uuidof(IWSLAProcess), (void**)Process);

    return S_OK;
}
CATCH_RETURN();

Microsoft::WRL::ComPtr<WSLAContainer> WSLAContainer::Create(const WSLA_CONTAINER_OPTIONS& containerOptions, WSLAVirtualMachine& parentVM)
{
    // TODO: Switch to nerdctl create, and call nerdctl start in Start().

    bool hasStdin = false;
    bool hasTty = false;
    for (size_t i = 0; i < containerOptions.InitProcessOptions.FdsCount; i++)
    {
        if (containerOptions.InitProcessOptions.Fds[i].Fd == 0)
        {
            hasStdin = true;
        }

        if (containerOptions.InitProcessOptions.Fds[i].Type == WSLAFdTypeTerminalInput ||
            containerOptions.InitProcessOptions.Fds[i].Type == WSLAFdTypeTerminalOutput)
        {
            hasTty = true;
        }
    }

    std::vector<std::string> inputOptions;
    if (hasStdin)
    {
        // For now return a proper error if the caller tries to pass stdin without a TTY to prevent hangs.
        THROW_WIN32_IF(ERROR_NOT_SUPPORTED, hasTty == false);
        inputOptions.push_back("-i");
    }

    if (hasTty)
    {
        inputOptions.push_back("-t");
    }

    auto args = PrepareNerdctlRunCommand(containerOptions, std::move(inputOptions));

    ServiceProcessLauncher launcher(nerdctlPath, args, {}, common::ProcessFlags::None);
    for (size_t i = 0; i < containerOptions.InitProcessOptions.FdsCount; i++)
    {
        launcher.AddFd(containerOptions.InitProcessOptions.Fds[i]);
    }

    return wil::MakeOrThrow<WSLAContainer>(&parentVM, launcher.Launch(parentVM));
}

std::vector<std::string> WSLAContainer::PrepareNerdctlRunCommand(const WSLA_CONTAINER_OPTIONS& options, std::vector<std::string>&& inputOptions)
{
    std::vector<std::string> args{nerdctlPath};
    args.push_back("run");
    args.push_back("--name");
    args.push_back(options.Name);
    if (options.ShmSize > 0)
    {
<<<<<<< HEAD
        args.push_back("--shm-size=" + std::to_string(options.ShmSize) + 'm');
=======
        args.push_back(std::format("--shm-size={}m", options.ShmSize));
>>>>>>> 2a41fe20
    }
    if (options.Flags & WSLA_CONTAINER_FLAG_ENABLE_GPU)
    {
        args.push_back("--gpus");
        // TODO: Parse GPU device list from WSLA_CONTAINER_OPTIONS. For now, just enable all GPUs.
        args.push_back("all");
    }

    args.insert(args.end(), defaultNerdctlRunArgs.begin(), defaultNerdctlRunArgs.end());
    args.insert(args.end(), inputOptions.begin(), inputOptions.end());

    for (ULONG i = 0; i < options.InitProcessOptions.EnvironmentCount; i++)
    {
        THROW_HR_IF_MSG(
            E_INVALIDARG,
            options.InitProcessOptions.Environment[i][0] == L'-',
<<<<<<< HEAD
            "Invlaid environment string: %hs",
=======
            "Invalid environment string: %hs",
>>>>>>> 2a41fe20
            options.InitProcessOptions.Environment[i]);

        args.insert(args.end(), {"-e", options.InitProcessOptions.Environment[i]});
    }

    if (options.InitProcessOptions.Executable != nullptr)
    {
        args.push_back("--entrypoint");
        args.push_back(options.InitProcessOptions.Executable);
    }

    // TODO:
    // - Implement volume mounts
    // - Implement port mapping

    args.push_back(options.Image);

    if (options.InitProcessOptions.CommandLineCount > 0)
    {
        args.push_back("--");

        for (ULONG i = 0; i < options.InitProcessOptions.CommandLineCount; i++)
        {
            args.push_back(options.InitProcessOptions.CommandLine[i]);
        }
    }

<<<<<<< HEAD
    // TODO: Implement --entrypoint override if specified in WSLA_CONTAINER_OPTIONS.

=======
>>>>>>> 2a41fe20
    return args;
}<|MERGE_RESOLUTION|>--- conflicted
+++ resolved
@@ -116,11 +116,7 @@
     args.push_back(options.Name);
     if (options.ShmSize > 0)
     {
-<<<<<<< HEAD
-        args.push_back("--shm-size=" + std::to_string(options.ShmSize) + 'm');
-=======
         args.push_back(std::format("--shm-size={}m", options.ShmSize));
->>>>>>> 2a41fe20
     }
     if (options.Flags & WSLA_CONTAINER_FLAG_ENABLE_GPU)
     {
@@ -137,11 +133,7 @@
         THROW_HR_IF_MSG(
             E_INVALIDARG,
             options.InitProcessOptions.Environment[i][0] == L'-',
-<<<<<<< HEAD
-            "Invlaid environment string: %hs",
-=======
             "Invalid environment string: %hs",
->>>>>>> 2a41fe20
             options.InitProcessOptions.Environment[i]);
 
         args.insert(args.end(), {"-e", options.InitProcessOptions.Environment[i]});
@@ -169,10 +161,7 @@
         }
     }
 
-<<<<<<< HEAD
     // TODO: Implement --entrypoint override if specified in WSLA_CONTAINER_OPTIONS.
 
-=======
->>>>>>> 2a41fe20
     return args;
 }