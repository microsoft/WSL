--- conflicted
+++ resolved
@@ -43,11 +43,7 @@
 
     NON_COPYABLE(WSLAContainer);
 
-<<<<<<< HEAD
-    WSLAContainer(WSLAVirtualMachine* parentVM, const WSLA_CONTAINER_OPTIONS& Options, std::string&& Id, ContainerEventTracker& tracker, std::vector<PortMapping>&& ports);
-=======
-    WSLAContainer(WSLAVirtualMachine* parentVM, const WSLA_CONTAINER_OPTIONS& Options, std::string&& Id, ContainerEventTracker& tracker, std::vector<VolumeMountInfo>&& volumes);
->>>>>>> 170bb8f3
+    WSLAContainer(WSLAVirtualMachine* parentVM, const WSLA_CONTAINER_OPTIONS& Options, std::string&& Id, ContainerEventTracker& tracker, std::vector<VolumeMountInfo>&& volumes, std::vector<PortMapping>&& ports);
     ~WSLAContainer();
 
     void Start(const WSLA_CONTAINER_OPTIONS& Options);
@@ -78,11 +74,8 @@
     WSLA_CONTAINER_STATE m_state = WslaContainerStateInvalid;
     WSLAVirtualMachine* m_parentVM = nullptr;
     ContainerEventTracker::ContainerTrackingReference m_trackingReference;
-<<<<<<< HEAD
     std::vector<PortMapping> m_mappedPorts;
-=======
     std::vector<VolumeMountInfo> m_mountedVolumes;
->>>>>>> 170bb8f3
 
     static std::vector<std::string> PrepareNerdctlCreateCommand(
         const WSLA_CONTAINER_OPTIONS& options, std::vector<std::string>&& inputOptions, std::vector<VolumeMountInfo>& volumes);
