/*++

Copyright (c) Microsoft. All rights reserved.

Module Name:

    WSLAContainer.h

Abstract:

    Contains the definition for WSLAContainer.

--*/

#pragma once

#include "ServiceProcessLauncher.h"
#include "wslaservice.h"
#include "WSLAVirtualMachine.h"
#include "ContainerEventTracker.h"

namespace wsl::windows::service::wsla {

struct VolumeMountInfo
{
    std::wstring HostPath;
    std::string ParentVMPath;
    std::string ContainerPath;
    BOOL ReadOnly;
};

class DECLSPEC_UUID("B1F1C4E3-C225-4CAE-AD8A-34C004DE1AE4") WSLAContainer
    : public Microsoft::WRL::RuntimeClass<Microsoft::WRL::RuntimeClassFlags<Microsoft::WRL::ClassicCom>, IWSLAContainer, IFastRundown>
{
public:
    NON_COPYABLE(WSLAContainer);

<<<<<<< HEAD
    WSLAContainer(WSLAVirtualMachine* parentVM, ServiceRunningProcess&& containerProcess, const char* name, const char* image, std::vector<VolumeMountInfo>&& volumes);
    ~WSLAContainer();
=======
    WSLAContainer(WSLAVirtualMachine* parentVM, const WSLA_CONTAINER_OPTIONS& Options, std::string&& Id, ContainerEventTracker& tracker, std::vector<VolumeMountInfo>&& volumes);
    ~WSLAContainer();

    void Start(const WSLA_CONTAINER_OPTIONS& Options);
>>>>>>> 192b051d

    IFACEMETHOD(Stop)(_In_ int Signal, _In_ ULONG TimeoutMs) override;
    IFACEMETHOD(Delete)() override;
    IFACEMETHOD(GetState)(_Out_ WSLA_CONTAINER_STATE* State) override;
    IFACEMETHOD(GetInitProcess)(_Out_ IWSLAProcess** process) override;
    IFACEMETHOD(Exec)(_In_ const WSLA_PROCESS_OPTIONS* Options, _Out_ IWSLAProcess** Process, _Out_ int* Errno) override;

    const std::string& Image() const noexcept;
    WSLA_CONTAINER_STATE State() noexcept;

    static Microsoft::WRL::ComPtr<WSLAContainer> Create(const WSLA_CONTAINER_OPTIONS& Options, WSLAVirtualMachine& parentVM, ContainerEventTracker& tracker);

private:
    void OnEvent(ContainerEvent event);
    void WaitForContainerEvent();

    std::optional<std::string> GetNerdctlStatus();

    std::recursive_mutex m_lock;
    wil::unique_event m_startedEvent{wil::EventOptions::ManualReset};
    std::optional<ServiceRunningProcess> m_containerProcess;
    std::string m_name;
    std::string m_image;
    std::string m_id;
    WSLA_CONTAINER_STATE m_state = WslaContainerStateInvalid;
    WSLAVirtualMachine* m_parentVM = nullptr;
<<<<<<< HEAD
    std::mutex m_lock;
    std::vector<VolumeMountInfo> mountedVolumes;

    static std::vector<VolumeMountInfo> MountVolumes(const WSLA_CONTAINER_OPTIONS& Options, WSLAVirtualMachine& parentVM);
    static void UnmountVolumes(const std::vector<VolumeMountInfo>& volumes, WSLAVirtualMachine& parentVM);
    static std::vector<std::string> PrepareNerdctlRunCommand(const WSLA_CONTAINER_OPTIONS& options, std::vector<std::string>&& inputOptions, std::vector<VolumeMountInfo>& volumes);
=======
    ContainerEventTracker::ContainerTrackingReference m_trackingReference;
    std::vector<VolumeMountInfo> m_mountedVolumes;

    static std::vector<std::string> PrepareNerdctlCreateCommand(const WSLA_CONTAINER_OPTIONS& options, std::vector<std::string>&& inputOptions, std::vector<VolumeMountInfo>& volumes);
    static std::pair<bool, bool> ParseFdStatus(const WSLA_PROCESS_OPTIONS& Options);
    static void AddEnvironmentVariables(std::vector<std::string>& args, const WSLA_PROCESS_OPTIONS& options);

    static std::vector<VolumeMountInfo> MountVolumes(const WSLA_CONTAINER_OPTIONS& Options, WSLAVirtualMachine& parentVM);
    static void UnmountVolumes(const std::vector<VolumeMountInfo>& volumes, WSLAVirtualMachine& parentVM);
>>>>>>> 192b051d
};
} // namespace wsl::windows::service::wsla<|MERGE_RESOLUTION|>--- conflicted
+++ resolved
@@ -35,15 +35,10 @@
 public:
     NON_COPYABLE(WSLAContainer);
 
-<<<<<<< HEAD
-    WSLAContainer(WSLAVirtualMachine* parentVM, ServiceRunningProcess&& containerProcess, const char* name, const char* image, std::vector<VolumeMountInfo>&& volumes);
-    ~WSLAContainer();
-=======
     WSLAContainer(WSLAVirtualMachine* parentVM, const WSLA_CONTAINER_OPTIONS& Options, std::string&& Id, ContainerEventTracker& tracker, std::vector<VolumeMountInfo>&& volumes);
     ~WSLAContainer();
 
     void Start(const WSLA_CONTAINER_OPTIONS& Options);
->>>>>>> 192b051d
 
     IFACEMETHOD(Stop)(_In_ int Signal, _In_ ULONG TimeoutMs) override;
     IFACEMETHOD(Delete)() override;
@@ -70,14 +65,6 @@
     std::string m_id;
     WSLA_CONTAINER_STATE m_state = WslaContainerStateInvalid;
     WSLAVirtualMachine* m_parentVM = nullptr;
-<<<<<<< HEAD
-    std::mutex m_lock;
-    std::vector<VolumeMountInfo> mountedVolumes;
-
-    static std::vector<VolumeMountInfo> MountVolumes(const WSLA_CONTAINER_OPTIONS& Options, WSLAVirtualMachine& parentVM);
-    static void UnmountVolumes(const std::vector<VolumeMountInfo>& volumes, WSLAVirtualMachine& parentVM);
-    static std::vector<std::string> PrepareNerdctlRunCommand(const WSLA_CONTAINER_OPTIONS& options, std::vector<std::string>&& inputOptions, std::vector<VolumeMountInfo>& volumes);
-=======
     ContainerEventTracker::ContainerTrackingReference m_trackingReference;
     std::vector<VolumeMountInfo> m_mountedVolumes;
 
@@ -87,6 +74,5 @@
 
     static std::vector<VolumeMountInfo> MountVolumes(const WSLA_CONTAINER_OPTIONS& Options, WSLAVirtualMachine& parentVM);
     static void UnmountVolumes(const std::vector<VolumeMountInfo>& volumes, WSLAVirtualMachine& parentVM);
->>>>>>> 192b051d
 };
 } // namespace wsl::windows::service::wsla