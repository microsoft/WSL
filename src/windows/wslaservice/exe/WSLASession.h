--- conflicted
+++ resolved
@@ -23,17 +23,12 @@
     : public Microsoft::WRL::RuntimeClass<Microsoft::WRL::RuntimeClassFlags<Microsoft::WRL::ClassicCom>, IWSLASession, IFastRundown>
 {
 public:
-<<<<<<< HEAD
     WSLASession(ULONG id, const WSLA_SESSION_SETTINGS& Settings, WSLAUserSessionImpl& userSessionImpl, const VIRTUAL_MACHINE_SETTINGS& VmSettings);
-
+     ~WSLASession();
      ULONG GetId() const noexcept
     {
         return m_id;
     }
-=======
-    WSLASession(const WSLA_SESSION_SETTINGS& Settings, WSLAUserSessionImpl& userSessionImpl, const VIRTUAL_MACHINE_SETTINGS& VmSettings);
-    ~WSLASession();
->>>>>>> 315cc27a
 
     IFACEMETHOD(GetDisplayName)(LPWSTR* DisplayName) override;
 
