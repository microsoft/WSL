/*++

Copyright (c) Microsoft. All rights reserved.

Module Name:

    WSLASession.h

Abstract:

    TODO

--*/

#pragma once

#include "wslaservice.h"
#include "WSLAVirtualMachine.h"
#include "WSLAContainer.h"

namespace wsl::windows::service::wsla {

class DECLSPEC_UUID("4877FEFC-4977-4929-A958-9F36AA1892A4") WSLASession
    : public Microsoft::WRL::RuntimeClass<Microsoft::WRL::RuntimeClassFlags<Microsoft::WRL::ClassicCom>, IWSLASession, IFastRundown>
{
public:
    WSLASession(const WSLA_SESSION_SETTINGS& Settings, WSLAUserSessionImpl& userSessionImpl);
    ~WSLASession();

    IFACEMETHOD(GetDisplayName)(LPWSTR* DisplayName) override;
    const std::wstring& DisplayName() const;

    // Image management.
    IFACEMETHOD(PullImage)(_In_ LPCWSTR Image, _In_ const WSLA_REGISTRY_AUTHENTICATION_INFORMATION* RegistryInformation, _In_ IProgressCallback* ProgressCallback) override;
    IFACEMETHOD(ImportImage)(_In_ ULONG Handle, _In_ LPCWSTR Image, _In_ IProgressCallback* ProgressCallback) override;
    IFACEMETHOD(ListImages)(_Out_ WSLA_IMAGE_INFORMATION** Images, _Out_ ULONG* Count) override;
    IFACEMETHOD(DeleteImage)(_In_ LPCWSTR Image) override;

    // Container management.
    IFACEMETHOD(CreateContainer)(_In_ const WSLA_CONTAINER_OPTIONS* Options, _Out_ IWSLAContainer** Container) override;
    IFACEMETHOD(OpenContainer)(_In_ LPCSTR Name, _In_ IWSLAContainer** Container) override;
    IFACEMETHOD(ListContainers)(_Out_ WSLA_CONTAINER** Images, _Out_ ULONG* Count) override;

    // VM management.
    IFACEMETHOD(GetVirtualMachine)(IWSLAVirtualMachine** VirtualMachine) override;
    IFACEMETHOD(CreateRootNamespaceProcess)(_In_ const WSLA_PROCESS_OPTIONS* Options, _Out_ IWSLAProcess** VirtualMachine, _Out_ int* Errno) override;

    // Disk management.
    IFACEMETHOD(FormatVirtualDisk)(_In_ LPCWSTR Path) override;

    IFACEMETHOD(Shutdown(_In_ ULONG)) override;

    void OnUserSessionTerminating();

private:
    static WSLAVirtualMachine::Settings CreateVmSettings(const WSLA_SESSION_SETTINGS& Settings);

    void ConfigureStorage(const WSLA_SESSION_SETTINGS& Settings);
    void Ext4Format(const std::string& Device);
<<<<<<< HEAD
    void ClearDeletedContainers();
=======
>>>>>>> 844acd07

    WSLA_SESSION_SETTINGS m_sessionSettings; // TODO: Revisit to see if we should have session settings as a member or not
    WSLAUserSessionImpl* m_userSession = nullptr;
    Microsoft::WRL::ComPtr<WSLAVirtualMachine> m_virtualMachine;
    std::wstring m_displayName;
    std::filesystem::path m_storageVhdPath;
<<<<<<< HEAD
    std::map<std::string, Microsoft::WRL::ComPtr<WSLAContainer>> m_containers;
    std::recursive_mutex m_lock;
=======
    std::mutex m_lock;
>>>>>>> 844acd07

    // TODO: Add container tracking here. Could reuse m_lock for that.
};

} // namespace wsl::windows::service::wsla<|MERGE_RESOLUTION|>--- conflicted
+++ resolved
@@ -57,24 +57,15 @@
 
     void ConfigureStorage(const WSLA_SESSION_SETTINGS& Settings);
     void Ext4Format(const std::string& Device);
-<<<<<<< HEAD
     void ClearDeletedContainers();
-=======
->>>>>>> 844acd07
 
     WSLA_SESSION_SETTINGS m_sessionSettings; // TODO: Revisit to see if we should have session settings as a member or not
     WSLAUserSessionImpl* m_userSession = nullptr;
     Microsoft::WRL::ComPtr<WSLAVirtualMachine> m_virtualMachine;
     std::wstring m_displayName;
     std::filesystem::path m_storageVhdPath;
-<<<<<<< HEAD
     std::map<std::string, Microsoft::WRL::ComPtr<WSLAContainer>> m_containers;
     std::recursive_mutex m_lock;
-=======
-    std::mutex m_lock;
->>>>>>> 844acd07
-
-    // TODO: Add container tracking here. Could reuse m_lock for that.
 };
 
 } // namespace wsl::windows::service::wsla