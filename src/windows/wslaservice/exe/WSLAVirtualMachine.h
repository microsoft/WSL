/*++

Copyright (c) Microsoft. All rights reserved.

Module Name:

    WSLAVirtualMachine.h

Abstract:

    TODO

--*/
#pragma once
#include "wslaservice.h"
#include "INetworkingEngine.h"
#include "hcs.hpp"
#include "Dmesg.h"
#include "WSLAApi.h"
#include "WSLAProcess.h"

namespace wsl::windows::service::wsla {

class WSLAUserSessionImpl;

class DECLSPEC_UUID("0CFC5DC1-B6A7-45FC-8034-3FA9ED73CE30") WSLAVirtualMachine
    : public Microsoft::WRL::RuntimeClass<Microsoft::WRL::RuntimeClassFlags<Microsoft::WRL::ClassicCom>, IWSLAVirtualMachine, IFastRundown>

{
public:
    struct ConnectedSocket
    {
        int Fd;
        wil::unique_socket Socket;
    };

    using TPrepareCommandLine = std::function<void(const std::vector<ConnectedSocket>&)>;

    WSLAVirtualMachine(const VIRTUAL_MACHINE_SETTINGS& Settings, PSID Sid, WSLAUserSessionImpl* UserSession);

    ~WSLAVirtualMachine();

    void Start();
    void OnSessionTerminating();

    IFACEMETHOD(CreateLinuxProcess(_In_ const WSLA_PROCESS_OPTIONS* Options, _Out_ IWSLAProcess** Process, _Out_ int* Errno)) override;
    IFACEMETHOD(WaitPid(_In_ LONG Pid, _In_ ULONGLONG TimeoutMs, _Out_ ULONG* State, _Out_ int* Code)) override;
    IFACEMETHOD(Signal(_In_ LONG Pid, _In_ int Signal)) override;
    IFACEMETHOD(Shutdown(ULONGLONG _In_ TimeoutMs)) override;
    IFACEMETHOD(RegisterCallback(_In_ ITerminationCallback* callback)) override;
    IFACEMETHOD(GetDebugShellPipe(_Out_ LPWSTR* pipePath)) override;
    IFACEMETHOD(MapPort(_In_ int Family, _In_ short WindowsPort, _In_ short LinuxPort, _In_ BOOL Remove)) override;
    IFACEMETHOD(Unmount(_In_ const char* Path)) override;
    IFACEMETHOD(DetachDisk(_In_ ULONG Lun)) override;
    IFACEMETHOD(MountWindowsFolder(_In_ LPCWSTR WindowsPath, _In_ LPCSTR LinuxPath, _In_ BOOL ReadOnly)) override;
    IFACEMETHOD(UnmountWindowsFolder(_In_ LPCSTR LinuxPath)) override;
    IFACEMETHOD(MountGpuLibraries(_In_ LPCSTR LibrariesMountPoint, _In_ LPCSTR DriversMountpoint, _In_ DWORD Flags)) override;

    void OnProcessReleased(int Pid);

    Microsoft::WRL::ComPtr<WSLAProcess> CreateLinuxProcess(
        _In_ const WSLA_PROCESS_OPTIONS& Options, int* Errno = nullptr, const TPrepareCommandLine& PrepareCommandLine = [](const auto&) {});

<<<<<<< HEAD
private:
    static int32_t MountImpl(wsl::shared::SocketChannel& Channel, LPCSTR Source, _In_ LPCSTR Target, _In_ LPCSTR Type, _In_ LPCSTR Options, _In_ ULONG Flags);
=======
    std::pair<ULONG, std::string> AttachDisk(_In_ PCWSTR Path, _In_ BOOL ReadOnly);

    static void Mount(wsl::shared::SocketChannel& Channel, LPCSTR Source, _In_ LPCSTR Target, _In_ LPCSTR Type, _In_ LPCSTR Options, _In_ ULONG Flags);
>>>>>>> 14257f99
    static void CALLBACK s_OnExit(_In_ HCS_EVENT* Event, _In_opt_ void* Context);
    static bool ParseTtyInformation(
        const WSLA_PROCESS_FD* Fds, ULONG FdCount, const WSLA_PROCESS_FD** TtyInput, const WSLA_PROCESS_FD** TtyOutput, const WSLA_PROCESS_FD** TtyControl);

    void ConfigureNetworking();
    void ConfigureMounts();
    void OnExit(_In_ const HCS_EVENT* Event);
    void OnCrash(_In_ const HCS_EVENT* Event);

    std::tuple<int32_t, int32_t, wsl::shared::SocketChannel> Fork(enum WSLA_FORK::ForkType Type);
    std::tuple<int32_t, int32_t, wsl::shared::SocketChannel> Fork(wsl::shared::SocketChannel& Channel, enum WSLA_FORK::ForkType Type);
    int32_t ExpectClosedChannelOrError(wsl::shared::SocketChannel& Channel);

    ConnectedSocket ConnectSocket(wsl::shared::SocketChannel& Channel, int32_t Fd);
    static void OpenLinuxFile(wsl::shared::SocketChannel& Channel, const char* Path, uint32_t Flags, int32_t Fd);
    void LaunchPortRelay();

    std::filesystem::path GetCrashDumpFolder();
    void CreateVmSavedStateFile();
    void EnforceVmSavedStateFileLimit();
    void WriteCrashLog(const std::wstring& crashLog);

    Microsoft::WRL::ComPtr<WSLAProcess> CreateLinuxProcessImpl(
        _In_ const WSLA_PROCESS_OPTIONS& Options, int* Errno = nullptr, const TPrepareCommandLine& PrepareCommandLine = [](const auto&) {});

    HRESULT MountWindowsFolderImpl(_In_ LPCWSTR WindowsPath, _In_ LPCSTR LinuxPath, _In_ BOOL ReadOnly, _In_ WslMountFlags Flags);

    void WatchForExitedProcesses(wsl::shared::SocketChannel& Channel);

    struct AttachedDisk
    {
        std::filesystem::path Path;
        std::string Device;
        bool AccessGranted = false;
    };

    VIRTUAL_MACHINE_SETTINGS m_settings;
    std::thread m_processExitThread;

    GUID m_vmId{};
    std::wstring m_vmIdString;
    wsl::windows::common::helpers::WindowsVersion m_windowsVersion = wsl::windows::common::helpers::GetWindowsVersion();
    int m_coldDiscardShiftSize{};
    bool m_running = false;
    PSID m_userSid{};
    wil::unique_handle m_userToken;
    std::wstring m_debugShellPipe;
    std::vector<WSLAProcess*> m_trackedProcesses;

    wsl::windows::common::hcs::unique_hcs_system m_computeSystem;

    std::filesystem::path m_vmSavedStateFile;
    std::filesystem::path m_crashDumpFolder;
    bool m_vmSavedStateCaptured = false;
    bool m_crashLogCaptured = false;

    std::shared_ptr<DmesgCollector> m_dmesgCollector;
    wil::unique_event m_vmExitEvent{wil::EventOptions::ManualReset};
    wil::unique_event m_vmTerminatingEvent{wil::EventOptions::ManualReset};
    wil::com_ptr<ITerminationCallback> m_terminationCallback;
    std::unique_ptr<wsl::core::INetworkingEngine> m_networkEngine;

    wsl::shared::SocketChannel m_initChannel;
    wil::unique_handle m_portRelayChannelRead;
    wil::unique_handle m_portRelayChannelWrite;

    std::map<ULONG, AttachedDisk> m_attachedDisks;
    std::map<std::string, std::wstring> m_plan9Mounts;
    std::recursive_mutex m_lock;
    std::mutex m_portRelaylock;
    WSLAUserSessionImpl* m_userSession;
};
} // namespace wsl::windows::service::wsla<|MERGE_RESOLUTION|>--- conflicted
+++ resolved
@@ -61,14 +61,11 @@
     Microsoft::WRL::ComPtr<WSLAProcess> CreateLinuxProcess(
         _In_ const WSLA_PROCESS_OPTIONS& Options, int* Errno = nullptr, const TPrepareCommandLine& PrepareCommandLine = [](const auto&) {});
 
-<<<<<<< HEAD
 private:
     static int32_t MountImpl(wsl::shared::SocketChannel& Channel, LPCSTR Source, _In_ LPCSTR Target, _In_ LPCSTR Type, _In_ LPCSTR Options, _In_ ULONG Flags);
-=======
     std::pair<ULONG, std::string> AttachDisk(_In_ PCWSTR Path, _In_ BOOL ReadOnly);
 
     static void Mount(wsl::shared::SocketChannel& Channel, LPCSTR Source, _In_ LPCSTR Target, _In_ LPCSTR Type, _In_ LPCSTR Options, _In_ ULONG Flags);
->>>>>>> 14257f99
     static void CALLBACK s_OnExit(_In_ HCS_EVENT* Event, _In_opt_ void* Context);
     static bool ParseTtyInformation(
         const WSLA_PROCESS_FD* Fds, ULONG FdCount, const WSLA_PROCESS_FD** TtyInput, const WSLA_PROCESS_FD** TtyOutput, const WSLA_PROCESS_FD** TtyControl);
