--- conflicted
+++ resolved
@@ -30,19 +30,9 @@
     PSID GetUserSid() const;
 
     HRESULT CreateVirtualMachine(const VIRTUAL_MACHINE_SETTINGS* Settings, IWSLAVirtualMachine** VirtualMachine);
-<<<<<<< HEAD
-    HRESULT CreateSession(const WSLA_SESSION_CONFIGURATION* WslaSessionConfig, const VIRTUAL_MACHINE_SETTINGS* VmSettings, IWSLASession** WslaSession);
-=======
     HRESULT CreateSession(const WSLA_SESSION_SETTINGS* Settings, const VIRTUAL_MACHINE_SETTINGS* VmSettings, IWSLASession** WslaSession);
->>>>>>> b489a11b
 
     void OnVmTerminated(WSLAVirtualMachine* machine);
-
-    /* HRESULT ReleaseSession(const IWSLASession* WslaSession);
-
-    HRESULT ListSessions(std::vector<IWSLASession*>& WslaSessions); */
-
-    void OnWslaSessionTerminated(WSLASession* WslaSession);
 
 private:
     wil::unique_tokeninfo_ptr<TOKEN_USER> m_tokenInfo;
@@ -51,14 +41,10 @@
     // TODO-WSLA: Consider using a weak_ptr to easily destroy when the last client reference is released.
     std::vector<Microsoft::WRL::ComPtr<WSLASession>> m_wslaSessions;
     std::recursive_mutex m_lock;
-<<<<<<< HEAD
-    std::vector<WSLAVirtualMachine*> m_virtualMachines;
-=======
     std::vector<WSLAVirtualMachine*> m_virtualMachines; // TODO: Remove virtual machine awareness from WSLAUserSession
 
     // TODO-WSLA: Consider using a weak_ptr to easily destroy when the last client reference is released.
     std::vector<Microsoft::WRL::ComPtr<WSLASession>> m_sessions;
->>>>>>> b489a11b
 };
 
 class DECLSPEC_UUID("a9b7a1b9-0671-405c-95f1-e0612cb4ce8f") WSLAUserSession
@@ -70,15 +56,8 @@
     WSLAUserSession& operator=(const WSLAUserSession&) = delete;
 
     IFACEMETHOD(GetVersion)(_Out_ WSL_VERSION* Version) override;
-<<<<<<< HEAD
-    IFACEMETHOD(CreateVirtualMachine)(const VIRTUAL_MACHINE_SETTINGS* Settings, IWSLAVirtualMachine** VirtualMachine) override;
-    IFACEMETHOD(CreateSession)(const WSLA_SESSION_CONFIGURATION* WslaSessionConfig, const VIRTUAL_MACHINE_SETTINGS* VmSettings, IWSLASession** WslaSession);
-    //IFACEMETHOD(ReleaseSession)(_In_ const IWSLASession* WslaSession) override;
-    //IFACEMETHOD(ListSessions)(_Out_ std::vector<WSLASession*>& Sessions) override;
-=======
     IFACEMETHOD(CreateVirtualMachine)(const VIRTUAL_MACHINE_SETTINGS* Settings, IWSLAVirtualMachine** VirtualMachine) override; // TODO: Remove virtual machine awareness from WSLAUserSession
     IFACEMETHOD(CreateSession)(const WSLA_SESSION_SETTINGS* WslaSessionSettings, const VIRTUAL_MACHINE_SETTINGS* VmSettings, IWSLASession** WslaSession);
->>>>>>> b489a11b
 
 private:
     std::weak_ptr<WSLAUserSessionImpl> m_session;
