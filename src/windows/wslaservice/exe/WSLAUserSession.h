/*++

Copyright (c) Microsoft. All rights reserved.

Module Name:

    WSLAUserSession.h

Abstract:

    TODO

--*/

#pragma once
#include "WSLAVirtualMachine.h"
#include "WSLASession.h"

namespace wsl::windows::service::wsla {

class WSLAUserSessionImpl
{
public:
    WSLAUserSessionImpl(HANDLE Token, wil::unique_tokeninfo_ptr<TOKEN_USER>&& TokenInfo);
    WSLAUserSessionImpl(WSLAUserSessionImpl&&) = default;
    WSLAUserSessionImpl& operator=(WSLAUserSessionImpl&&) = default;

    ~WSLAUserSessionImpl();

    PSID GetUserSid() const;

    HRESULT CreateSession(const WSLA_SESSION_SETTINGS* Settings, const VIRTUAL_MACHINE_SETTINGS* VmSettings, IWSLASession** WslaSession);
<<<<<<< HEAD
    HRESULT ListSessions(_Out_ WSLA_SESSION_INFORMATION** Sessions, _Out_ ULONG* SessionsCount);
    void OnVmTerminated(WSLAVirtualMachine* machine);
=======

    void OnSessionTerminated(WSLASession* Session);
>>>>>>> 315cc27a

private:
    wil::unique_tokeninfo_ptr<TOKEN_USER> m_tokenInfo;
    ULONG m_nextSessionId = 1;
    std::recursive_mutex m_wslaSessionsLock;
    std::recursive_mutex m_lock;

    // TODO-WSLA: Consider using a weak_ptr to easily destroy when the last client reference is released.
    std::unordered_set<WSLASession*> m_sessions;
};

class DECLSPEC_UUID("a9b7a1b9-0671-405c-95f1-e0612cb4ce8f") WSLAUserSession
    : public Microsoft::WRL::RuntimeClass<Microsoft::WRL::RuntimeClassFlags<Microsoft::WRL::ClassicCom>, IWSLAUserSession, IFastRundown>
{
public:
    WSLAUserSession(std::weak_ptr<WSLAUserSessionImpl>&& Session);
    WSLAUserSession(const WSLAUserSession&) = delete;
    WSLAUserSession& operator=(const WSLAUserSession&) = delete;

    IFACEMETHOD(GetVersion)(_Out_ WSLA_VERSION* Version) override;
    IFACEMETHOD(CreateSession)(const WSLA_SESSION_SETTINGS* WslaSessionSettings, const VIRTUAL_MACHINE_SETTINGS* VmSettings, IWSLASession** WslaSession) override;
    IFACEMETHOD(ListSessions)(_Out_ WSLA_SESSION_INFORMATION** Sessions, _Out_ ULONG* SessionsCount) override;
    IFACEMETHOD(OpenSession)(_In_ ULONG Id, _Out_ IWSLASession** Session) override;

private:
    std::weak_ptr<WSLAUserSessionImpl> m_session;
};

} // namespace wsl::windows::service::wsla<|MERGE_RESOLUTION|>--- conflicted
+++ resolved
@@ -30,13 +30,9 @@
     PSID GetUserSid() const;
 
     HRESULT CreateSession(const WSLA_SESSION_SETTINGS* Settings, const VIRTUAL_MACHINE_SETTINGS* VmSettings, IWSLASession** WslaSession);
-<<<<<<< HEAD
     HRESULT ListSessions(_Out_ WSLA_SESSION_INFORMATION** Sessions, _Out_ ULONG* SessionsCount);
     void OnVmTerminated(WSLAVirtualMachine* machine);
-=======
-
     void OnSessionTerminated(WSLASession* Session);
->>>>>>> 315cc27a
 
 private:
     wil::unique_tokeninfo_ptr<TOKEN_USER> m_tokenInfo;
