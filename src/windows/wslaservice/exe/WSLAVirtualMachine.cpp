--- conflicted
+++ resolved
@@ -113,7 +113,6 @@
         CATCH_LOG()
     }
 
-<<<<<<< HEAD
     try
     {
         // If the VM did not crash, the saved state file should be empty, so we can remove it.
@@ -124,7 +123,7 @@
         }
     }
     CATCH_LOG()
-=======
+
     if (m_processExitThread.joinable())
     {
         m_processExitThread.join();
@@ -136,7 +135,6 @@
     {
         e->OnVmTerminated();
     }
->>>>>>> c1a3e617
 }
 
 void WSLAVirtualMachine::Start()
@@ -1257,7 +1255,6 @@
 }
 CATCH_RETURN();
 
-<<<<<<< HEAD
 std::filesystem::path WSLAVirtualMachine::GetCrashDumpFolder()
 {
     auto tempPath = wsl::windows::common::filesystem::GetTempFolderPath(m_userToken.get());
@@ -1321,12 +1318,11 @@
 
     THROW_IF_WIN32_BOOL_FALSE(SetFileAttributesW(filePath.c_str(), FILE_ATTRIBUTE_TEMPORARY));
     m_crashLogCaptured = true;
-=======
+}
+
 void WSLAVirtualMachine::OnProcessReleased(int Pid)
 {
     std::lock_guard lock{m_lock};
 
     auto erased = std::erase_if(m_trackedProcesses, [Pid](const auto* e) { return e->GetPid() == Pid; });
-    WI_VERIFY(erased <= 1);
->>>>>>> c1a3e617
 }