/*++

Copyright (c) Microsoft. All rights reserved.

Module Name:

    WSLAVirtualMachine.cpp

Abstract:

    Class for the WSLA virtual machine.

--*/

#include "WSLAVirtualMachine.h"
#include <format>
#include <filesystem>
#include "hcs_schema.h"
#include "NatNetworking.h"
#include "WSLAUserSession.h"
#include "DnsResolver.h"
#include "ServiceProcessLauncher.h"

using namespace wsl::windows::common;
using helpers::WindowsBuildNumbers;
using helpers::WindowsVersion;
using wsl::windows::service::wsla::WSLAProcess;
using wsl::windows::service::wsla::WSLAVirtualMachine;

constexpr auto MAX_VM_CRASH_FILES = 3;
constexpr auto SAVED_STATE_FILE_EXTENSION = L".vmrs";
constexpr auto SAVED_STATE_FILE_PREFIX = L"saved-state-";

WSLAVirtualMachine::WSLAVirtualMachine(const VIRTUAL_MACHINE_SETTINGS& Settings, PSID UserSid, WSLAUserSessionImpl* Session) :
    m_settings(Settings), m_userSid(UserSid), m_userSession(Session)
{
    THROW_IF_FAILED(CoCreateGuid(&m_vmId));

    m_vmIdString = wsl::shared::string::GuidToString<wchar_t>(m_vmId, wsl::shared::string::GuidToStringFlags::Uppercase);
    m_userToken = wsl::windows::common::security::GetUserToken(TokenImpersonation);
    m_crashDumpFolder = GetCrashDumpFolder();

    if (Settings.EnableDebugShell)
    {
        m_debugShellPipe = wsl::windows::common::wslutil::GetDebugShellPipeName(m_userSid) + m_settings.DisplayName;
    }
}

HRESULT WSLAVirtualMachine::GetDebugShellPipe(LPWSTR* pipePath)
{
    RETURN_HR_IF(E_INVALIDARG, m_debugShellPipe.empty());

    *pipePath = wil::make_unique_string<wil::unique_cotaskmem_string>(m_debugShellPipe.c_str()).release();

    return S_OK;
}

void WSLAVirtualMachine::OnSessionTerminating()
{
    m_userSession = nullptr;
    std::lock_guard mutex(m_lock);

    if (m_vmTerminatingEvent.is_signaled())
    {
        return;
    }

    WSL_LOG("WSLASignalTerminating", TraceLoggingValue(m_running, "running"));

    m_vmTerminatingEvent.SetEvent();
}

WSLAVirtualMachine::~WSLAVirtualMachine()
{
    {
        std::lock_guard mutex(m_lock);

        if (m_userSession != nullptr)
        {
            m_userSession->OnVmTerminated(this);
        }
    }

    WSL_LOG("WSLATerminateVmStart", TraceLoggingValue(m_running, "running"));

    m_initChannel.Close();

    bool forceTerminate = false;

    // Wait up to 5 seconds for the VM to terminate.
    if (!m_vmExitEvent.wait(5000))
    {
        forceTerminate = true;
        try
        {
            wsl::windows::common::hcs::TerminateComputeSystem(m_computeSystem.get());
        }
        CATCH_LOG()
    }

    WSL_LOG("WSLATerminateVm", TraceLoggingValue(forceTerminate, "forced"), TraceLoggingValue(m_running, "running"));

    m_computeSystem.reset();

    for (const auto& e : m_attachedDisks)
    {
        try
        {
            if (e.second.AccessGranted)
            {
                wsl::windows::common::hcs::RevokeVmAccess(m_vmIdString.c_str(), e.second.Path.c_str());
            }
        }
        CATCH_LOG()
    }

    try
    {
        // If the VM did not crash, the saved state file should be empty, so we can remove it.
        if (!m_vmSavedStateFile.empty() && !m_vmSavedStateCaptured)
        {
            WI_ASSERT(std::filesystem::is_empty(m_vmSavedStateFile));
            std::filesystem::remove(m_vmSavedStateFile);
        }
    }
    CATCH_LOG()

    if (m_processExitThread.joinable())
    {
        m_processExitThread.join();
    }

    // Clear the state of all remaining processes now that the VM has exited.
    // The WSLAProcess object reference will be released when the last COM reference is closed.
    for (auto& e : m_trackedProcesses)
    {
        e->OnVmTerminated();
    }
}

void WSLAVirtualMachine::Start()
{
    hcs::ComputeSystem systemSettings{};
    systemSettings.Owner = L"WSL";
    systemSettings.ShouldTerminateOnLastHandleClosed = true;
    systemSettings.SchemaVersion.Major = 2;
    systemSettings.SchemaVersion.Minor = 7;

    hcs::VirtualMachine vmSettings{};
    vmSettings.StopOnReset = true;
    vmSettings.Chipset.UseUtc = true;

    // Ensure the 2MB granularity enforced by HCS.
    vmSettings.ComputeTopology.Memory.SizeInMB = m_settings.MemoryMb & ~0x1;
    vmSettings.ComputeTopology.Memory.AllowOvercommit = true;
    vmSettings.ComputeTopology.Memory.EnableDeferredCommit = true;
    vmSettings.ComputeTopology.Memory.EnableColdDiscardHint = true;

    // Configure backing page size, fault cluster shift size, and cold discard hint size to favor density (lower vmmem usage).
    //
    // N.B. Cold discard hint size should be a multiple of the fault cluster shift size.
    //
    // N.B. This is only done on builds that have the fix for the VID deadlock on partition teardown.
    if ((m_windowsVersion.BuildNumber >= WindowsBuildNumbers::Germanium) ||
        (m_windowsVersion.BuildNumber >= WindowsBuildNumbers::Cobalt && m_windowsVersion.UpdateBuildRevision >= 2360) ||
        (m_windowsVersion.BuildNumber >= WindowsBuildNumbers::Iron && m_windowsVersion.UpdateBuildRevision >= 1970) ||
        (m_windowsVersion.BuildNumber >= WindowsBuildNumbers::Vibranium_22H2 && m_windowsVersion.UpdateBuildRevision >= 3393))
    {
        vmSettings.ComputeTopology.Memory.BackingPageSize = hcs::MemoryBackingPageSize::Small;
        vmSettings.ComputeTopology.Memory.FaultClusterSizeShift = 4;          // 64k
        vmSettings.ComputeTopology.Memory.DirectMapFaultClusterSizeShift = 4; // 64k
        m_coldDiscardShiftSize = 5;                                           // 128k
    }
    else
    {
        m_coldDiscardShiftSize = 9; // 2MB
    }

    // Configure the number of processors.
    vmSettings.ComputeTopology.Processor.Count = m_settings.CpuCount;

    // Set the vmmem suffix which will change the process name in task manager.
    if (helpers::IsVmemmSuffixSupported())
    {
        vmSettings.ComputeTopology.Memory.HostingProcessNameSuffix = m_settings.DisplayName;
    }

#ifdef _AMD64_

    HV_X64_HYPERVISOR_HARDWARE_FEATURES hardwareFeatures{};
    __cpuid(reinterpret_cast<int*>(&hardwareFeatures), HvCpuIdFunctionMsHvHardwareFeatures);
    vmSettings.ComputeTopology.Processor.EnablePerfmonPmu = hardwareFeatures.ChildPerfmonPmuSupported != 0;
    vmSettings.ComputeTopology.Processor.EnablePerfmonLbr = hardwareFeatures.ChildPerfmonLbrSupported != 0;

#endif

    // Initialize kernel command line.
    std::wstring kernelCmdLine = L"initrd=\\" LXSS_VM_MODE_INITRD_NAME L" " TEXT(WSLA_ROOT_INIT_ENV) L"=1 panic=-1";

    // Set number of processors.
    kernelCmdLine += std::format(L" nr_cpus={}", m_settings.CpuCount);

    // Enable timesync workaround to sync on resume from sleep in modern standby.
    kernelCmdLine += L" hv_utils.timesync_implicit=1";

    wil::unique_handle dmesgOutput;
    if (m_settings.DmesgOutput != 0)
    {
        dmesgOutput.reset(wsl::windows::common::wslutil::DuplicateHandleFromCallingProcess(ULongToHandle(m_settings.DmesgOutput)));
    }

    m_dmesgCollector = DmesgCollector::Create(m_vmId, m_vmExitEvent, true, false, L"", true, std::move(dmesgOutput));

    if (m_settings.EnableEarlyBootDmesg)
    {
        kernelCmdLine += L" earlycon=uart8250,io,0x3f8,115200";
        vmSettings.Devices.ComPorts["0"] = hcs::ComPort{m_dmesgCollector->EarlyConsoleName()};
    }

    if (helpers::IsVirtioSerialConsoleSupported())
    {
        vmSettings.Devices.VirtioSerial.emplace();

        // The primary "console" will be a virtio serial device.

        kernelCmdLine += L" console=hvc0 debug";
        hcs::VirtioSerialPort virtioPort{};
        virtioPort.Name = L"hvc0";
        virtioPort.NamedPipe = m_dmesgCollector->VirtioConsoleName();
        virtioPort.ConsoleSupport = true;
        vmSettings.Devices.VirtioSerial->Ports["0"] = std::move(virtioPort);

        if (!m_debugShellPipe.empty())
        {
            hcs::VirtioSerialPort virtioPort;
            virtioPort.Name = L"hvc1";
            virtioPort.NamedPipe = m_debugShellPipe;
            virtioPort.ConsoleSupport = true;
            vmSettings.Devices.VirtioSerial->Ports["1"] = std::move(virtioPort);
        }
    }

    // Set up boot params.
    //
    // N.B. Linux kernel direct boot is not yet supported on ARM64.

    auto basePath = wslutil::GetBasePath();

#ifdef WSL_KERNEL_PATH

    auto kernelPath = std::filesystem::path(WSL_KERNEL_PATH);

#else
    auto kernelPath = std::filesystem::path(basePath) / L"tools" / LXSS_VM_MODE_KERNEL_NAME;
#endif

    if constexpr (!wsl::shared::Arm64)
    {
        vmSettings.Chipset.LinuxKernelDirect.emplace();
        vmSettings.Chipset.LinuxKernelDirect->KernelFilePath = kernelPath.wstring();
        vmSettings.Chipset.LinuxKernelDirect->InitRdPath = (basePath / L"tools" / LXSS_VM_MODE_INITRD_NAME).c_str();
        vmSettings.Chipset.LinuxKernelDirect->KernelCmdLine = kernelCmdLine;
    }
    else
    {
        // TODO
        THROW_HR(E_NOTIMPL);
        auto bootThis = hcs::UefiBootEntry{};
        bootThis.DeviceType = hcs::UefiBootDevice::VmbFs;
        // bootThis.VmbFsRootPath = m_rootFsPath.c_str();
        bootThis.DevicePath = L"\\" LXSS_VM_MODE_KERNEL_NAME;
        bootThis.OptionalData = kernelCmdLine;
        hcs::Uefi uefiSettings{};
        uefiSettings.BootThis = std::move(bootThis);
        vmSettings.Chipset.Uefi = std::move(uefiSettings);
    }

    // Initialize other devices.
    vmSettings.Devices.Scsi["0"] = hcs::Scsi{};
    hcs::HvSocket hvSocketConfig{};

    // Construct a security descriptor that allows system and the current user.
    wil::unique_hlocal_string userSidString;
    THROW_LAST_ERROR_IF(!ConvertSidToStringSidW(m_userSid, &userSidString));

    std::wstring securityDescriptor{L"D:P(A;;FA;;;SY)(A;;FA;;;"};
    securityDescriptor += userSidString.get();
    securityDescriptor += L")";
    hvSocketConfig.HvSocketConfig.DefaultBindSecurityDescriptor = securityDescriptor;
    hvSocketConfig.HvSocketConfig.DefaultConnectSecurityDescriptor = securityDescriptor;
    vmSettings.Devices.HvSocket = std::move(hvSocketConfig);

    CreateVmSavedStateFile();
    WI_ASSERT(!m_vmSavedStateFile.empty());

    // Prepare debug options: create saved state (.vmrs) file and grant vmwp access.
    hcs::DebugOptions debugOptions{};
    debugOptions.BugcheckSavedStateFileName = m_vmSavedStateFile;

    vmSettings.DebugOptions = std::move(debugOptions);

    systemSettings.VirtualMachine = std::move(vmSettings);
    auto json = wsl::shared::ToJsonW(systemSettings);

    WSL_LOG("CreateWSLAVirtualMachine", TraceLoggingValue(json.c_str(), "json"));

    m_computeSystem = hcs::CreateComputeSystem(m_vmIdString.c_str(), json.c_str());

    auto runtimeId = wsl::windows::common::hcs::GetRuntimeId(m_computeSystem.get());
    WI_ASSERT(IsEqualGUID(m_vmId, runtimeId));

    wsl::windows::common::hcs::RegisterCallback(m_computeSystem.get(), &s_OnExit, this);

    wsl::windows::common::hcs::StartComputeSystem(m_computeSystem.get(), json.c_str());

    // Create a socket listening for connections from mini_init.
    auto listenSocket = wsl::windows::common::hvsocket::Listen(runtimeId, LX_INIT_UTILITY_VM_INIT_PORT);
    auto socket = wsl::windows::common::hvsocket::Accept(listenSocket.get(), m_settings.BootTimeoutMs, m_vmTerminatingEvent.get());
    m_initChannel = wsl::shared::SocketChannel{std::move(socket), "mini_init", m_vmTerminatingEvent.get()};

    ConfigureNetworking();

    // Mount the kernel modules VHD.

#ifdef WSL_KERNEL_MODULES_PATH

    auto kernelModulesPath = std::filesystem::path(TEXT(WSL_KERNEL_MODULES_PATH));

#else

    auto kernelModulesPath = basePath / L"tools" / L"modules.vhd";

#endif

    auto [_, device] = AttachDisk(kernelModulesPath.c_str(), true);
    Mount(m_initChannel, device.c_str(), "", "ext4", "ro", WSLA_MOUNT::KernelModules);

    // Configure GPU if requested.
    if (m_settings.EnableGPU)
    {
        hcs::ModifySettingRequest<hcs::GpuConfiguration> gpuRequest{};
        gpuRequest.ResourcePath = L"VirtualMachine/ComputeTopology/Gpu";
        gpuRequest.RequestType = hcs::ModifyRequestType::Update;
        gpuRequest.Settings.AssignmentMode = hcs::GpuAssignmentMode::Mirror;
        gpuRequest.Settings.AllowVendorExtension = true;
        if (wsl::windows::common::helpers::IsDisableVgpuSettingsSupported())
        {
            gpuRequest.Settings.DisableGdiAcceleration = true;
            gpuRequest.Settings.DisablePresentation = true;
        }

        wsl::windows::common::hcs::ModifyComputeSystem(m_computeSystem.get(), wsl::shared::ToJsonW(gpuRequest).c_str());
    }

    ConfigureMounts();

    auto [__, ___, childChannel] = Fork(WSLA_FORK::Thread);

    WSLA_WATCH_PROCESSES watchMessage{};
    childChannel.SendMessage(watchMessage);

    THROW_HR_IF(E_FAIL, childChannel.ReceiveMessage<RESULT_MESSAGE<uint32_t>>().Result != 0);

    m_processExitThread = std::thread(std::bind(&WSLAVirtualMachine::WatchForExitedProcesses, this, std::move(childChannel)));
}

void WSLAVirtualMachine::ConfigureMounts()
{
    auto [_, device] = AttachDisk(m_settings.RootVhd, true);

    Mount(m_initChannel, device.c_str(), "/mnt", m_settings.RootVhdType, "ro", WSLAMountFlagsChroot | WSLAMountFlagsWriteableOverlayFs);
    Mount(m_initChannel, nullptr, "/dev", "devtmpfs", "", 0);
    Mount(m_initChannel, nullptr, "/sys", "sysfs", "", 0);
    Mount(m_initChannel, nullptr, "/proc", "proc", "", 0);
    Mount(m_initChannel, nullptr, "/dev/pts", "devpts", "noatime,nosuid,noexec,gid=5,mode=620", 0);

    if (m_settings.EnableGPU) // TODO: re-think how GPU settings should work at the session level API.
    {
        MountGpuLibraries("/usr/lib/wsl/lib", "/usr/lib/wsl/drivers", WslMountFlagsNone);
    }

    // TODO: Mount storage VHD here.
}

void WSLAVirtualMachine::WatchForExitedProcesses(wsl::shared::SocketChannel& Channel)
try
{
    // TODO: Terminate the VM if this thread exits unexpectedly.
    while (true)
    {
        auto [message, _] = Channel.ReceiveMessageOrClosed<WSLA_PROCESS_EXITED>();
        if (message == nullptr)
        {
            break; // Channel has been closed, exit
        }

        WSL_LOG(
            "ProcessExited",
            TraceLoggingValue(message->Pid, "Pid"),
            TraceLoggingValue(message->Code, "Code"),
            TraceLoggingValue(message->Signaled, "Signaled"));

        // Signal the exited process, if it's been monitored.
        {
            std::lock_guard lock{m_lock};

            bool found = false;
            for (auto& e : m_trackedProcesses)
            {
                if (e->GetPid() == message->Pid)
                {
                    WI_ASSERT(!found);

                    try
                    {
                        e->OnTerminated(message->Signaled, message->Code);
                    }
                    CATCH_LOG();

                    found = true;
                }
            }
        }
    }
}
CATCH_LOG();

void WSLAVirtualMachine::ConfigureNetworking()
{
    if (m_settings.NetworkingMode == WSLANetworkingModeNone)
    {
        return;
    }
    else if (m_settings.NetworkingMode == WSLANetworkingModeNAT)
    {
        // Launch GNS
        std::vector<WSLA_PROCESS_FD> fds(1);
        fds[0].Fd = -1;
        fds[0].Type = WSLAFdType::WSLAFdTypeDefault;

        std::vector<const char*> cmd{"/gns", LX_INIT_GNS_SOCKET_ARG};

        // If DNS tunnelling is enabled, use an additional for its channel.
        if (m_settings.EnableDnsTunneling)
        {
            fds.emplace_back(WSLA_PROCESS_FD{.Fd = -1, .Type = WSLAFdType::WSLAFdTypeDefault});
            THROW_IF_FAILED(wsl::core::networking::DnsResolver::LoadDnsResolverMethods());
        }

        WSLA_PROCESS_OPTIONS options{};
        options.Executable = "/init";
        options.Fds = fds.data();
        options.FdsCount = static_cast<DWORD>(fds.size());

        // Because the file descriptors numbers aren't known in advance, the command line needs to be generated after the file
        // descriptors are allocated.

        std::string socketFdArg;
        std::string dnsFdArg;
        int gnsChannelFd = -1;
        int dnsChannelFd = -1;
        auto prepareCommandLine = [&](const auto& sockets) {
            gnsChannelFd = sockets[0].Fd;
            socketFdArg = std::to_string(gnsChannelFd);
            cmd.emplace_back(socketFdArg.c_str());

            if (sockets.size() > 1)
            {
                dnsChannelFd = sockets[1].Fd;
                dnsFdArg = std::to_string(dnsChannelFd);
                cmd.emplace_back(LX_INIT_GNS_DNS_SOCKET_ARG);
                cmd.emplace_back(dnsFdArg.c_str());
                cmd.emplace_back(LX_INIT_GNS_DNS_TUNNELING_IP);
                cmd.emplace_back(LX_INIT_DNS_TUNNELING_IP_ADDRESS);
            }

            options.CommandLine = cmd.data();
            options.CommandLineCount = static_cast<DWORD>(cmd.size());
        };

        auto process = CreateLinuxProcess(options, nullptr, prepareCommandLine);

        // TODO: refactor this to avoid using wsl config
        static wsl::core::Config config(nullptr);

        // TODO-WSLA: Implement firewall logic
        /*if (!wsl::core::MirroredNetworking::IsHyperVFirewallSupported(config))
        {
            config.FirewallConfig.reset();
        }*/

        m_networkEngine = std::make_unique<wsl::core::NatNetworking>(
            m_computeSystem.get(),
            wsl::core::NatNetworking::CreateNetwork(config),
            wil::unique_socket{(SOCKET)process->GetStdHandle(gnsChannelFd).release()},
            config,
            dnsChannelFd != -1 ? wil::unique_socket{(SOCKET)process->GetStdHandle(dnsChannelFd).release()} : wil::unique_socket{});

        m_networkEngine->Initialize();

        LaunchPortRelay();
    }
    else
    {
        THROW_HR_MSG(E_INVALIDARG, "Invalid networking mode: %lu", m_settings.NetworkingMode);
    }
}

void CALLBACK WSLAVirtualMachine::s_OnExit(_In_ HCS_EVENT* Event, _In_opt_ void* Context)
try
{
    if (Event->Type == HcsEventSystemExited)
    {
        reinterpret_cast<WSLAVirtualMachine*>(Context)->OnExit(Event);
    }
    if (Event->Type == HcsEventSystemCrashInitiated || Event->Type == HcsEventSystemCrashReport)
    {
        reinterpret_cast<WSLAVirtualMachine*>(Context)->OnCrash(Event);
    }
}
CATCH_LOG()

void WSLAVirtualMachine::OnExit(_In_ const HCS_EVENT* Event)
{
    WSL_LOG(
        "WSLAVmExited", TraceLoggingValue(Event->EventData, "details"), TraceLoggingValue(static_cast<int>(Event->Type), "type"));

    m_vmExitEvent.SetEvent();

    const auto exitStatus = wsl::shared::FromJson<wsl::windows::common::hcs::SystemExitStatus>(Event->EventData);

    auto reason = WSLAlVirtualMachineTerminationReasonUnknown;

    if (exitStatus.ExitType.has_value())
    {
        switch (exitStatus.ExitType.value())
        {
        case hcs::NotificationType::ForcedExit:
        case hcs::NotificationType::GracefulExit:
            reason = WSLAVirtualMachineTerminationReasonShutdown;
            break;
        case hcs::NotificationType::UnexpectedExit:
            reason = WSLAVirtualMachineTerminationReasonCrashed;
            break;
        default:
            reason = WSLAlVirtualMachineTerminationReasonUnknown;
            break;
        }
    }

    if (m_terminationCallback)
    {
        LOG_IF_FAILED(m_terminationCallback->OnTermination(reason, Event->EventData));
    }
}

void WSLAVirtualMachine::OnCrash(_In_ const HCS_EVENT* Event)
{
    WSL_LOG(
        "WSLAGuestCrash",
        TraceLoggingValue(Event->EventData, "details"),
        TraceLoggingValue(static_cast<int>(Event->Type), "type"));

    if (m_crashLogCaptured && m_vmSavedStateCaptured)
    {
        return;
    }

    const auto crashReport = wsl::shared::FromJson<wsl::windows::common::hcs::CrashReport>(Event->EventData);

    if (crashReport.GuestCrashSaveInfo.has_value() && crashReport.GuestCrashSaveInfo->SaveStateFile.has_value())
    {
        m_vmSavedStateCaptured = true;
        EnforceVmSavedStateFileLimit();
    }

    if (!m_crashLogCaptured && !crashReport.CrashLog.empty())
    {
        WriteCrashLog(crashReport.CrashLog);
    }
}

std::pair<ULONG, std::string> WSLAVirtualMachine::AttachDisk(_In_ PCWSTR Path, _In_ BOOL ReadOnly)
{
    ULONG Lun{};
    std::string Device;

    auto result = wil::ResultFromException([&]() {
        std::lock_guard lock{m_lock};
        THROW_HR_IF(HRESULT_FROM_WIN32(ERROR_INVALID_STATE), m_running);

        AttachedDisk disk{Path};

        auto grantDiskAccess = [&]() {
            const auto userToken = wsl::windows::common::security::GetUserToken(TokenImpersonation);
            auto runAsUser = wil::impersonate_token(userToken.get());
            wsl::windows::common::hcs::GrantVmAccess(m_vmIdString.c_str(), Path);
            disk.AccessGranted = true;
        };

        if (!ReadOnly)
        {
            grantDiskAccess();
        }

        while (m_attachedDisks.find(Lun) != m_attachedDisks.end())
        {
            Lun++;
        }

        bool vhdAdded = false;
        auto cleanup = wil::scope_exit_log(WI_DIAGNOSTICS_INFO, [&]() {
            if (vhdAdded)
            {
                wsl::windows::common::hcs::RemoveScsiDisk(m_computeSystem.get(), Lun);
            }

            if (disk.AccessGranted)
            {
                wsl::windows::common::hcs::RevokeVmAccess(m_vmIdString.c_str(), Path);
            }
        });

        auto result =
            wil::ResultFromException([&]() { wsl::windows::common::hcs::AddVhd(m_computeSystem.get(), Path, Lun, ReadOnly); });

        if (result == HRESULT_FROM_WIN32(ERROR_ACCESS_DENIED) && !disk.AccessGranted)
        {
            grantDiskAccess();
            wsl::windows::common::hcs::AddVhd(m_computeSystem.get(), Path, Lun, ReadOnly);
        }
        else
        {
            THROW_IF_FAILED(result);
        }

        vhdAdded = true;

        WSLA_GET_DISK message{};
        message.Header.MessageSize = sizeof(message);
        message.Header.MessageType = WSLA_GET_DISK::Type;
        message.ScsiLun = Lun;
        const auto& response = m_initChannel.Transaction(message);

        THROW_HR_IF_MSG(E_FAIL, response.Result != 0, "Failed to attach disk, init returned: %lu", response.Result);

        cleanup.release();

        disk.Device = response.Buffer;
        Device = disk.Device;
        m_attachedDisks.emplace(Lun, std::move(disk));
    });

    WSL_LOG(
        "WSLAAttachDisk",
        TraceLoggingValue(Path, "Path"),
        TraceLoggingValue(ReadOnly, "ReadOnly"),
        TraceLoggingValue(Device.c_str(), "Device"),
        TraceLoggingValue(result, "Result"));

    return {Lun, Device};
}

HRESULT WSLAVirtualMachine::Unmount(_In_ const char* Path)
try
{
    auto [pid, _, subChannel] = Fork(WSLA_FORK::Thread);

    wsl::shared::MessageWriter<WSLA_UNMOUNT> message;
    message.WriteString(Path);

    const auto& response = subChannel.Transaction<WSLA_UNMOUNT>(message.Span());

    // TODO: Return errno to caller
    THROW_HR_IF(HRESULT_FROM_WIN32(ERROR_NOT_FOUND), response.Result == EINVAL);
    THROW_HR_IF(E_FAIL, response.Result != 0);

    return S_OK;
}
CATCH_RETURN()

HRESULT WSLAVirtualMachine::DetachDisk(_In_ ULONG Lun)
try
{
    std::lock_guard lock{m_lock};

    // Find the disk
    auto it = m_attachedDisks.find(Lun);
    RETURN_HR_IF(HRESULT_FROM_WIN32(ERROR_NOT_FOUND), it == m_attachedDisks.end());

    // Detach it from the guest
    WSLA_DETACH message;
    message.Lun = Lun;
    const auto& response = m_initChannel.Transaction(message);

    // TODO: Return errno to caller
    THROW_HR_IF(E_FAIL, response.Result != 0);

    // Remove it from the VM
    m_attachedDisks.erase(it);

    hcs::RemoveScsiDisk(m_computeSystem.get(), Lun);

    return S_OK;
}
CATCH_RETURN()

std::tuple<int32_t, int32_t, wsl::shared::SocketChannel> WSLAVirtualMachine::Fork(enum WSLA_FORK::ForkType Type)
{
    std::lock_guard lock{m_lock};
    return Fork(m_initChannel, Type);
}

std::tuple<int32_t, int32_t, wsl::shared::SocketChannel> WSLAVirtualMachine::Fork(wsl::shared::SocketChannel& Channel, enum WSLA_FORK::ForkType Type)
{
    uint32_t port{};
    int32_t pid{};
    int32_t ptyMaster{};
    {
        THROW_HR_IF(HRESULT_FROM_WIN32(ERROR_INVALID_STATE), m_running);

        WSLA_FORK message;
        message.ForkType = Type;
        message.TtyColumns = 80;
        message.TtyRows = 80;
        const auto& response = Channel.Transaction(message);
        port = response.Port;
        pid = response.Pid;
        ptyMaster = response.PtyMasterFd;
    }

    THROW_HR_IF_MSG(E_FAIL, pid <= 0, "fork() returned %i", pid);

    auto socket = wsl::windows::common::hvsocket::Connect(m_vmId, port, m_vmExitEvent.get(), m_settings.BootTimeoutMs);

    return std::make_tuple(pid, ptyMaster, wsl::shared::SocketChannel{std::move(socket), std::to_string(pid), m_vmTerminatingEvent.get()});
}

WSLAVirtualMachine::ConnectedSocket WSLAVirtualMachine::ConnectSocket(wsl::shared::SocketChannel& Channel, int32_t Fd)
{
    WSLA_ACCEPT message{};
    message.Fd = Fd;
    const auto& response = Channel.Transaction(message);

    ConnectedSocket socket;
    socket.Socket = wsl::windows::common::hvsocket::Connect(m_vmId, response.Result);

    // If the FD was unspecified, read the Linux file descriptor from the guest.
    if (Fd == -1)
    {
        socket.Fd = Channel.ReceiveMessage<RESULT_MESSAGE<int32_t>>().Result;
    }
    else
    {
        socket.Fd = Fd;
    }

    return socket;
}

void WSLAVirtualMachine::OpenLinuxFile(wsl::shared::SocketChannel& Channel, const char* Path, uint32_t Flags, int32_t Fd)
{
    static_assert(WSLAFdTypeLinuxFileInput == WslaOpenFlagsRead);
    static_assert(WSLAFdTypeLinuxFileOutput == WslaOpenFlagsWrite);
    static_assert(WSLAFdTypeLinuxFileAppend == WslaOpenFlagsAppend);
    static_assert(WSLAFdTypeLinuxFileCreate == WslaOpenFlagsCreate);

    shared::MessageWriter<WSLA_OPEN> message;
    message->Fd = Fd;
    message->Flags = Flags;
    message.WriteString(Path);

    auto result = Channel.Transaction<WSLA_OPEN>(message.Span()).Result;

    THROW_HR_IF_MSG(E_FAIL, result != 0, "Failed to open %hs (flags: %u), %i", Path, Flags, result);
}

HRESULT WSLAVirtualMachine::CreateLinuxProcess(_In_ const WSLA_PROCESS_OPTIONS* Options, _Out_ IWSLAProcess** Process, _Out_ int* Errno)
try
{
    CreateLinuxProcess(*Options, Errno).CopyTo(Process);

    return S_OK;
}
CATCH_RETURN();

Microsoft::WRL::ComPtr<WSLAProcess> WSLAVirtualMachine::CreateLinuxProcess(_In_ const WSLA_PROCESS_OPTIONS& Options, int* Errno, const TPrepareCommandLine& PrepareCommandLine)
{
    auto setErrno = [Errno](int Error) {
        if (Errno != nullptr)
        {
            *Errno = Error;
        }
    };

    // Check if this is a tty or not
    const WSLA_PROCESS_FD* ttyInput = nullptr;
    const WSLA_PROCESS_FD* ttyOutput = nullptr;
    const WSLA_PROCESS_FD* ttyControl = nullptr;
    auto interactiveTty = ParseTtyInformation(Options.Fds, Options.FdsCount, &ttyInput, &ttyOutput, &ttyControl);
    auto [pid, _, childChannel] = Fork(WSLA_FORK::Process);

    std::vector<WSLAVirtualMachine::ConnectedSocket> sockets;
    for (size_t i = 0; i < Options.FdsCount; i++)
    {
        if (Options.Fds[i].Type == WSLAFdTypeDefault || Options.Fds[i].Type == WSLAFdTypeTerminalInput ||
            Options.Fds[i].Type == WSLAFdTypeTerminalOutput || Options.Fds[i].Type == WSLAFdTypeTerminalControl)
        {
            THROW_HR_IF_MSG(
                E_INVALIDARG, Options.Fds[i].Path != nullptr, "Fd[%zu] has a non-null path but flags: %i", i, Options.Fds[i].Type);
            sockets.emplace_back(ConnectSocket(childChannel, static_cast<int32_t>(Options.Fds[i].Fd)));
        }
        else
        {
            THROW_HR_IF_MSG(
                E_INVALIDARG,
                WI_IsAnyFlagSet(Options.Fds[i].Type, WSLAFdTypeTerminalInput | WSLAFdTypeTerminalOutput | WSLAFdTypeTerminalControl),
                "Invalid flags: %i",
                Options.Fds[i].Type);

            THROW_HR_IF_MSG(
                E_INVALIDARG, Options.Fds[i].Path == nullptr, "Fd[%zu] has a null path but flags: %i", i, Options.Fds[i].Type);
            OpenLinuxFile(childChannel, Options.Fds[i].Path, Options.Fds[i].Type, Options.Fds[i].Fd);
        }
    }

    PrepareCommandLine(sockets);

    wsl::shared::MessageWriter<WSLA_EXEC> Message;

    Message.WriteString(Message->ExecutableIndex, Options.Executable);
    Message.WriteString(Message->CurrentDirectoryIndex, Options.CurrentDirectory ? Options.CurrentDirectory : "/");
    Message.WriteStringArray(Message->CommandLineIndex, Options.CommandLine, Options.CommandLineCount);
    Message.WriteStringArray(Message->EnvironmentIndex, Options.Environment, Options.EnvironmentCount);

    // If this is an interactive tty, we need a relay process
    if (interactiveTty)
    {
        auto [grandChildPid, ptyMaster, grandChildChannel] = Fork(childChannel, WSLA_FORK::Pty);
        WSLA_TTY_RELAY relayMessage{};
        relayMessage.TtyMaster = ptyMaster;
        relayMessage.TtyInput = ttyInput->Fd;
        relayMessage.TtyOutput = ttyOutput->Fd;
        relayMessage.TtyControl = ttyControl == nullptr ? -1 : ttyControl->Fd;
        childChannel.SendMessage(relayMessage);

        auto result = ExpectClosedChannelOrError(childChannel);
        if (result != 0)
        {
            setErrno(result);
            THROW_HR_MSG(E_FAIL, "errno: %i", result);
        }

        grandChildChannel.SendMessage<WSLA_EXEC>(Message.Span());
        result = ExpectClosedChannelOrError(grandChildChannel);
        if (result != 0)
        {
            setErrno(result);
            THROW_HR_MSG(E_FAIL, "errno: %i", result);
        }

        pid = grandChildPid;
    }
    else
    {
        childChannel.SendMessage<WSLA_EXEC>(Message.Span());
        auto result = ExpectClosedChannelOrError(childChannel);
        if (result != 0)
        {
            setErrno(result);
            THROW_HR_MSG(E_FAIL, "errno: %i", result);
        }
    }

    std::map<int, wil::unique_handle> stdHandles;
    for (auto& [fd, socket] : sockets)
    {
        stdHandles.emplace(fd, reinterpret_cast<HANDLE>(socket.release()));
    }

    auto process = wil::MakeOrThrow<WSLAProcess>(std::move(stdHandles), pid, this);

    {
        std::lock_guard lock{m_lock};
        m_trackedProcesses.emplace_back(process.Get());
    }

    setErrno(0);

    return process;
}

void WSLAVirtualMachine::Mount(shared::SocketChannel& Channel, LPCSTR Source, LPCSTR Target, LPCSTR Type, LPCSTR Options, ULONG Flags)
{
    static_assert(WSLAMountFlagsNone == WSLA_MOUNT::None);
    static_assert(WSLAMountFlagsChroot == WSLA_MOUNT::Chroot);
    static_assert(WSLAMountFlagsWriteableOverlayFs == WSLA_MOUNT::OverlayFs);

    wsl::shared::MessageWriter<WSLA_MOUNT> message;

    auto optionalAdd = [&](auto value, unsigned int& index) {
        if (value != nullptr)
        {
            message.WriteString(index, value);
        }
    };

    optionalAdd(Source, message->SourceIndex);
    optionalAdd(Target, message->DestinationIndex);
    optionalAdd(Type, message->TypeIndex);
    optionalAdd(Options, message->OptionsIndex);
    message->Flags = Flags;

    const auto& response = Channel.Transaction<WSLA_MOUNT>(message.Span());

    WSL_LOG(
        "WSLAMount",
        TraceLoggingValue(Source == nullptr ? "<null>" : Source, "Source"),
        TraceLoggingValue(Target == nullptr ? "<null>" : Target, "Target"),
        TraceLoggingValue(Type == nullptr ? "<null>" : Type, "Type"),
        TraceLoggingValue(Options == nullptr ? "<null>" : Options, "Options"),
        TraceLoggingValue(Flags, "Flags"),
        TraceLoggingValue(response.Result, "Result"));

    THROW_HR_IF(E_FAIL, response.Result != 0);
}

int32_t WSLAVirtualMachine::ExpectClosedChannelOrError(wsl::shared::SocketChannel& Channel)
{
    auto [response, span] = Channel.ReceiveMessageOrClosed<RESULT_MESSAGE<int32_t>>();
    if (response != nullptr)
    {
        return response->Result;
    }
    else
    {
        return 0;
    }
}

HRESULT WSLAVirtualMachine::WaitPid(LONG Pid, ULONGLONG TimeoutMs, ULONG* State, int* Code)
try
{
    auto [pid, _, subChannel] = Fork(WSLA_FORK::Thread);

    WSLA_WAITPID message{};
    message.Pid = Pid;
    message.TimeoutMs = TimeoutMs;

    const auto& response = subChannel.Transaction(message);

    THROW_HR_IF(E_FAIL, response.State == WSLAOpenFlagsUnknown);

    *State = response.State;
    *Code = response.Code;

    return S_OK;
}
CATCH_RETURN();

HRESULT WSLAVirtualMachine::Shutdown(ULONGLONG TimeoutMs)
try
{
    std::lock_guard lock(m_lock);

    THROW_HR_IF(HRESULT_FROM_WIN32(ERROR_INVALID_STATE), m_running);

    WSLA_SHUTDOWN message{};
    m_initChannel.SendMessage(message);
    auto response = m_initChannel.ReceiveMessageOrClosed<MESSAGE_HEADER>(static_cast<wsl::shared::TTimeout>(TimeoutMs));

    RETURN_HR_IF(E_UNEXPECTED, response.first != nullptr);

    m_running = false;
    return S_OK;
}
CATCH_RETURN();

HRESULT WSLAVirtualMachine::Signal(_In_ LONG Pid, _In_ int Signal)
try
{
    std::lock_guard lock(m_lock);
    THROW_HR_IF(HRESULT_FROM_WIN32(ERROR_INVALID_STATE), m_running);

    WSLA_SIGNAL message;
    message.Pid = Pid;
    message.Signal = Signal;
    const auto& response = m_initChannel.Transaction(message);

    RETURN_HR_IF(E_FAIL, response.Result != 0);
    return S_OK;
}
CATCH_RETURN();

HRESULT WSLAVirtualMachine::RegisterCallback(ITerminationCallback* callback)
try
{
    std::lock_guard lock(m_lock);

    THROW_HR_IF(E_INVALIDARG, m_terminationCallback);

    // N.B. this calls AddRef() on the callback
    m_terminationCallback = callback;

    return S_OK;
}
CATCH_RETURN();

bool WSLAVirtualMachine::ParseTtyInformation(
    const WSLA_PROCESS_FD* Fds, ULONG FdCount, const WSLA_PROCESS_FD** TtyInput, const WSLA_PROCESS_FD** TtyOutput, const WSLA_PROCESS_FD** TtyControl)
{
    bool foundNonTtyFd = false;

    for (ULONG i = 0; i < FdCount; i++)
    {
        if (Fds[i].Type == WSLAFdTypeTerminalInput)
        {
            THROW_HR_IF_MSG(E_INVALIDARG, *TtyInput != nullptr, "Only one TtyInput fd can be passed. Index=%lu", i);
            *TtyInput = &Fds[i];
        }
        else if (Fds[i].Type == WSLAFdTypeTerminalOutput)
        {
            THROW_HR_IF_MSG(E_INVALIDARG, *TtyOutput != nullptr, "Only one TtyOutput fd can be passed. Index=%lu", i);
            *TtyOutput = &Fds[i];
        }
        else if (Fds[i].Type == WSLAFdTypeTerminalControl)
        {
            THROW_HR_IF_MSG(E_INVALIDARG, *TtyControl != nullptr, "Only one TtyOutput fd can be passed. Index=%lu", i);
            *TtyControl = &Fds[i];
        }
        else
        {
            foundNonTtyFd = true;
        }
    }

    THROW_HR_IF_MSG(
        E_INVALIDARG,
        foundNonTtyFd && (*TtyOutput != nullptr || *TtyInput != nullptr || *TtyControl != nullptr),
        "Found mixed tty & non tty fds");

    return !foundNonTtyFd && FdCount > 0;
}

void WSLAVirtualMachine::LaunchPortRelay()
{
    WI_ASSERT(!m_portRelayChannelRead);

    auto [_, __, channel] = Fork(WSLA_FORK::ForkType::Process);

    std::lock_guard lock(m_portRelaylock);
    auto relayPort = channel.Transaction<WSLA_PORT_RELAY>();

    wil::unique_handle readPipe;
    wil::unique_handle writePipe;
    THROW_IF_WIN32_BOOL_FALSE(CreatePipe(&readPipe, &m_portRelayChannelWrite, nullptr, 0));
    THROW_IF_WIN32_BOOL_FALSE(CreatePipe(&m_portRelayChannelRead, &writePipe, nullptr, 0));

    wsl::windows::common::helpers::SetHandleInheritable(readPipe.get());
    wsl::windows::common::helpers::SetHandleInheritable(writePipe.get());
    wsl::windows::common::helpers::SetHandleInheritable(m_vmExitEvent.get());

    // Get an impersonation token
    auto userToken = wsl::windows::common::security::GetUserToken(TokenImpersonation);
    auto restrictedToken = wsl::windows::common::security::CreateRestrictedToken(userToken.get());

    auto path = wsl::windows::common::wslutil::GetBasePath() / L"wslrelay.exe";

    auto cmd = std::format(
        L"\"{}\" {} {} {} {} {} {} {} {}",
        path,
        wslrelay::mode_option,
        static_cast<int>(wslrelay::RelayMode::WSLAPortRelay),
        wslrelay::exit_event_option,
        HandleToUlong(m_vmExitEvent.get()),
        wslrelay::port_option,
        relayPort.Result,
        wslrelay::vm_id_option,
        m_vmId);

    WSL_LOG("LaunchWslRelay", TraceLoggingValue(cmd.c_str(), "cmd"));

    wsl::windows::common::SubProcess process{nullptr, cmd.c_str()};
    process.SetStdHandles(readPipe.get(), writePipe.get(), nullptr);
    process.SetToken(restrictedToken.get());
    process.Start();

    readPipe.release();
    writePipe.release();
}

HRESULT WSLAVirtualMachine::MapPort(_In_ int Family, _In_ short WindowsPort, _In_ short LinuxPort, _In_ BOOL Remove)
try
{
    std::lock_guard lock(m_portRelaylock);

    RETURN_HR_IF(E_ILLEGAL_STATE_CHANGE, !m_portRelayChannelWrite);

    WSLA_MAP_PORT message;
    message.WindowsPort = WindowsPort;
    message.LinuxPort = LinuxPort;
    message.AddressFamily = Family;
    message.Stop = Remove;

    DWORD bytesTransfered{};
    THROW_IF_WIN32_BOOL_FALSE(WriteFile(m_portRelayChannelWrite.get(), &message, sizeof(message), &bytesTransfered, nullptr));
    THROW_HR_IF_MSG(E_UNEXPECTED, bytesTransfered != sizeof(message), "%u bytes transfered", bytesTransfered);

    HRESULT result = E_UNEXPECTED;
    THROW_IF_WIN32_BOOL_FALSE(ReadFile(m_portRelayChannelRead.get(), &result, sizeof(result), &bytesTransfered, nullptr));

    THROW_HR_IF(E_UNEXPECTED, bytesTransfered != sizeof(result));

    return result;
}
CATCH_RETURN();

HRESULT WSLAVirtualMachine::MountWindowsFolder(_In_ LPCWSTR WindowsPath, _In_ LPCSTR LinuxPath, _In_ BOOL ReadOnly)
{
    return MountWindowsFolderImpl(WindowsPath, LinuxPath, ReadOnly, WSLAMountFlagsNone);
}

HRESULT WSLAVirtualMachine::MountWindowsFolderImpl(_In_ LPCWSTR WindowsPath, _In_ LPCSTR LinuxPath, _In_ BOOL ReadOnly, _In_ WSLAMountFlags Flags)
try
{
    std::filesystem::path Path(WindowsPath);
    THROW_HR_IF_MSG(E_INVALIDARG, !Path.is_absolute(), "Path is not absolute: '%ls'", WindowsPath);
    THROW_HR_IF_MSG(
        HRESULT_FROM_WIN32(ERROR_PATH_NOT_FOUND), !std::filesystem::is_directory(Path), "Path is not a directory: '%ls'", WindowsPath);

    GUID shareGuid{};
    THROW_IF_FAILED(CoCreateGuid(&shareGuid));

    auto shareName = shared::string::GuidToString<wchar_t>(shareGuid, shared::string::None);

    {
        // Create the plan9 share on the host
        std::lock_guard lock(m_lock);

        // Verify that this folder isn't already mounted.
        auto it = m_plan9Mounts.find(LinuxPath);
        THROW_HR_IF(HRESULT_FROM_WIN32(ERROR_ALREADY_EXISTS), it != m_plan9Mounts.end());

        hcs::AddPlan9Share(
            m_computeSystem.get(),
            shareName.c_str(),
            shareName.c_str(),
            WindowsPath,
            LX_INIT_UTILITY_VM_PLAN9_PORT,
            hcs::Plan9ShareFlags::AllowOptions | (ReadOnly ? hcs::Plan9ShareFlags::ReadOnly : hcs::Plan9ShareFlags::None),
            wsl::windows::common::security::GetUserToken(TokenImpersonation).get());

        m_plan9Mounts.emplace(LinuxPath, shareName);
    }

    auto deleteOnFailure = wil::scope_exit_log(WI_DIAGNOSTICS_INFO, [&]() {
        std::lock_guard lock(m_lock);

        LOG_HR_IF(E_UNEXPECTED, m_plan9Mounts.erase(LinuxPath) != 1);
    });

    // Create the guest mount
    auto [_, __, channel] = Fork(WSLA_FORK::Thread);

    WSLA_CONNECT message;
    message.HostPort = LX_INIT_UTILITY_VM_PLAN9_PORT;

    auto fd = channel.Transaction(message).Result;
    THROW_HR_IF_MSG(E_FAIL, fd < 0, "WSLA_CONNECT failed with %i", fd);

    auto shareNameUtf8 = shared::string::WideToMultiByte(shareName);
    auto mountOptions =
        std::format("msize={},trans=fd,rfdno={},wfdno={},aname={},cache=mmap", LX_INIT_UTILITY_VM_PLAN9_BUFFER_SIZE, fd, fd, shareNameUtf8);

    Mount(channel, shareNameUtf8.c_str(), LinuxPath, "9p", mountOptions.c_str(), Flags);

    deleteOnFailure.release();
    return S_OK;
}
CATCH_RETURN();

HRESULT WSLAVirtualMachine::UnmountWindowsFolder(_In_ LPCSTR LinuxPath)
try
{
    std::lock_guard lock(m_lock);

    // Verify that this folder is mounted.
    auto it = m_plan9Mounts.find(LinuxPath);
    THROW_HR_IF(HRESULT_FROM_WIN32(ERROR_NOT_FOUND), it == m_plan9Mounts.end());

    // Unmount the folder from the guest. If the mount is not found, this most likely means that the guest unmounted it.
    auto result = Unmount(LinuxPath);
    THROW_HR_IF(result, FAILED(result) && result != HRESULT_FROM_WIN32(ERROR_NOT_FOUND));

    // Remove the share from the host
    hcs::RemovePlan9Share(m_computeSystem.get(), it->second.c_str(), LX_INIT_UTILITY_VM_PLAN9_PORT);

    m_plan9Mounts.erase(it);

    return S_OK;
}
CATCH_RETURN();

void WSLAVirtualMachine::MountGpuLibraries(_In_ LPCSTR LibrariesMountPoint, _In_ LPCSTR DriversMountpoint, _In_ DWORD Flags)
{
<<<<<<< HEAD
    RETURN_HR_IF_MSG(E_INVALIDARG, WI_IsAnyFlagSet(Flags, ~WSLAMountFlagsWriteableOverlayFs), "Unexpected flags: %lu", Flags);

    RETURN_HR_IF(HRESULT_FROM_WIN32(ERROR_INVALID_CONFIG_VALUE), !m_settings.EnableGPU);
=======
    THROW_HR_IF_MSG(E_INVALIDARG, WI_IsAnyFlagSet(Flags, ~WslMountFlagsWriteableOverlayFs), "Unexpected flags: %lu", Flags);
>>>>>>> f24f9299

    auto [channel, _, __] = Fork(WSLA_FORK::Thread);

    auto windowsPath = wil::GetWindowsDirectoryW<std::wstring>();

    // Mount drivers.
<<<<<<< HEAD
    RETURN_IF_FAILED(MountWindowsFolderImpl(
        std::format(L"{}\\System32\\DriverStore\\FileRepository", windowsPath).c_str(), DriversMountpoint, true, static_cast<WSLAMountFlags>(Flags)));
=======
    THROW_IF_FAILED(MountWindowsFolderImpl(
        std::format(L"{}\\System32\\DriverStore\\FileRepository", windowsPath).c_str(), DriversMountpoint, true, static_cast<WslMountFlags>(Flags)));
>>>>>>> f24f9299

    // Mount the inbox libraries.
    auto inboxLibPath = std::format(L"{}\\System32\\lxss\\lib", windowsPath);
    std::optional<std::string> inboxLibMountPoint;
    if (std::filesystem::is_directory(inboxLibPath))
    {
        inboxLibMountPoint = std::format("{}/inbox", LibrariesMountPoint);
        THROW_IF_FAILED(MountWindowsFolder(inboxLibPath.c_str(), inboxLibMountPoint->c_str(), true));
    }

    // Mount the packaged libraries.

#ifdef WSL_GPU_LIB_PATH

    auto packagedLibPath = std::filesystem::path(TEXT(WSL_GPU_LIB_PATH));

#else

    auto packagedLibPath = wslutil::GetBasePath() / L"lib";

#endif

    auto packagedLibMountPoint = std::format("{}/packaged", LibrariesMountPoint);
    THROW_IF_FAILED(MountWindowsFolder(packagedLibPath.c_str(), packagedLibMountPoint.c_str(), true));

    // Mount an overlay containing both inbox and packaged libraries (the packaged mount takes precedence).
    std::string options = "lowerdir=" + packagedLibMountPoint;
    if (inboxLibMountPoint.has_value())
    {
        options += ":" + inboxLibMountPoint.value();
    }

    Mount(m_initChannel, "none", LibrariesMountPoint, "overlay", options.c_str(), Flags);
}

std::filesystem::path WSLAVirtualMachine::GetCrashDumpFolder()
{
    auto tempPath = wsl::windows::common::filesystem::GetTempFolderPath(m_userToken.get());
    return tempPath / L"wsla-crashes";
}

void WSLAVirtualMachine::CreateVmSavedStateFile()
{
    auto runAsUser = wil::impersonate_token(m_userToken.get());

    const auto filename = std::format(L"{}{}-{}{}", SAVED_STATE_FILE_PREFIX, std::time(nullptr), m_vmIdString, SAVED_STATE_FILE_EXTENSION);

    auto savedStateFile = m_crashDumpFolder / filename;

    wsl::windows::common::filesystem::EnsureDirectory(m_crashDumpFolder.c_str());

    wil::unique_handle file{CreateFileW(savedStateFile.c_str(), GENERIC_WRITE, 0, nullptr, CREATE_NEW, FILE_ATTRIBUTE_TEMPORARY, nullptr)};
    THROW_LAST_ERROR_IF(!file);

    hcs::GrantVmAccess(m_vmIdString.c_str(), savedStateFile.c_str());
    m_vmSavedStateFile = savedStateFile;
}

void wsl::windows::service::wsla::WSLAVirtualMachine::EnforceVmSavedStateFileLimit()
{
    auto pred = [](const auto& e) {
        return WI_IsFlagSet(GetFileAttributes(e.path().c_str()), FILE_ATTRIBUTE_TEMPORARY) && e.path().has_extension() &&
               e.path().extension() == SAVED_STATE_FILE_EXTENSION && e.path().has_filename() &&
               e.path().filename().wstring().find(SAVED_STATE_FILE_PREFIX) == 0 && e.file_size() > 0;
    };

    wsl::windows::common::wslutil::EnforceFileLimit(m_crashDumpFolder.c_str(), MAX_VM_CRASH_FILES + 1, pred);
}

void WSLAVirtualMachine::WriteCrashLog(const std::wstring& crashLog)
{
    auto runAsUser = wil::impersonate_token(m_userToken.get());

    constexpr auto c_extension = L".txt";
    constexpr auto c_prefix = L"kernel-panic-";
    const auto filename = std::format(L"{}{}-{}{}", c_prefix, std::time(nullptr), m_vmIdString, c_extension);
    auto filePath = m_crashDumpFolder / filename;

    WI_ASSERT(std::filesystem::exists(m_crashDumpFolder));
    WI_ASSERT(std::filesystem::is_directory(m_crashDumpFolder));

    auto pred = [&c_extension, &c_prefix](const auto& e) {
        return WI_IsFlagSet(GetFileAttributes(e.path().c_str()), FILE_ATTRIBUTE_TEMPORARY) && e.path().has_extension() &&
               e.path().extension() == c_extension && e.path().has_filename() && e.path().filename().wstring().find(c_prefix) == 0;
    };

    wsl::windows::common::wslutil::EnforceFileLimit(m_crashDumpFolder.c_str(), MAX_VM_CRASH_FILES, pred);

    {
        std::wofstream outputFile(filePath.wstring());
        THROW_HR_IF(E_UNEXPECTED, !outputFile.is_open());

        outputFile << crashLog;
        THROW_HR_IF(E_UNEXPECTED, outputFile.fail());
    }

    THROW_IF_WIN32_BOOL_FALSE(SetFileAttributesW(filePath.c_str(), FILE_ATTRIBUTE_TEMPORARY));
    m_crashLogCaptured = true;
}

void WSLAVirtualMachine::OnProcessReleased(int Pid)
{
    std::lock_guard lock{m_lock};

    auto erased = std::erase_if(m_trackedProcesses, [Pid](const auto* e) { return e->GetPid() == Pid; });
}<|MERGE_RESOLUTION|>--- conflicted
+++ resolved
@@ -376,7 +376,7 @@
 
     if (m_settings.EnableGPU) // TODO: re-think how GPU settings should work at the session level API.
     {
-        MountGpuLibraries("/usr/lib/wsl/lib", "/usr/lib/wsl/drivers", WslMountFlagsNone);
+        MountGpuLibraries("/usr/lib/wsl/lib", "/usr/lib/wsl/drivers", WSLAMountFlagsNone);
     }
 
     // TODO: Mount storage VHD here.
@@ -1203,26 +1203,15 @@
 
 void WSLAVirtualMachine::MountGpuLibraries(_In_ LPCSTR LibrariesMountPoint, _In_ LPCSTR DriversMountpoint, _In_ DWORD Flags)
 {
-<<<<<<< HEAD
-    RETURN_HR_IF_MSG(E_INVALIDARG, WI_IsAnyFlagSet(Flags, ~WSLAMountFlagsWriteableOverlayFs), "Unexpected flags: %lu", Flags);
-
-    RETURN_HR_IF(HRESULT_FROM_WIN32(ERROR_INVALID_CONFIG_VALUE), !m_settings.EnableGPU);
-=======
-    THROW_HR_IF_MSG(E_INVALIDARG, WI_IsAnyFlagSet(Flags, ~WslMountFlagsWriteableOverlayFs), "Unexpected flags: %lu", Flags);
->>>>>>> f24f9299
+    THROW_HR_IF(HRESULT_FROM_WIN32(ERROR_INVALID_CONFIG_VALUE), !m_settings.EnableGPU);
 
     auto [channel, _, __] = Fork(WSLA_FORK::Thread);
 
     auto windowsPath = wil::GetWindowsDirectoryW<std::wstring>();
 
     // Mount drivers.
-<<<<<<< HEAD
-    RETURN_IF_FAILED(MountWindowsFolderImpl(
+    THROW_IF_FAILED(MountWindowsFolderImpl(
         std::format(L"{}\\System32\\DriverStore\\FileRepository", windowsPath).c_str(), DriversMountpoint, true, static_cast<WSLAMountFlags>(Flags)));
-=======
-    THROW_IF_FAILED(MountWindowsFolderImpl(
-        std::format(L"{}\\System32\\DriverStore\\FileRepository", windowsPath).c_str(), DriversMountpoint, true, static_cast<WslMountFlags>(Flags)));
->>>>>>> f24f9299
 
     // Mount the inbox libraries.
     auto inboxLibPath = std::format(L"{}\\System32\\lxss\\lib", windowsPath);
