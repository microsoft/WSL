/*++

Copyright (c) Microsoft. All rights reserved.

Module Name:

    WSLAUserSession.cpp

Abstract:

    TODO

--*/
#include "WSLAUserSession.h"
#include "WSLASession.h"

using wsl::windows::service::wsla::WSLAUserSessionImpl;

WSLAUserSessionImpl::WSLAUserSessionImpl(HANDLE Token, wil::unique_tokeninfo_ptr<TOKEN_USER>&& TokenInfo) :
    m_tokenInfo(std::move(TokenInfo))
{
}

WSLAUserSessionImpl::~WSLAUserSessionImpl()
{
    // Manually signal the VM termination events. This prevents being stuck on an API call that holds the VM lock.
    {
        std::lock_guard lock(m_lock);

        for (auto* e : m_virtualMachines)
        {
            e->OnSessionTerminating();
        }
    }

    // TODO: Signal all sessions about user session termination.
    /* {
        std::lock_guard lock(m_wslaSessionsLock);

        for (auto e : m_wslaSessions)
        {
            e->OnUserSessionTerminating();
        }
    } */
}

void WSLAUserSessionImpl::OnWslaSessionTerminated(WSLASession* session)
{
    std::lock_guard lock(m_wslaSessionsLock);
    // Fix: Compare raw pointer from ComPtr with the given session pointer
    auto pred = [session](const Microsoft::WRL::ComPtr<WSLASession>& e) { return e.Get() == session; };

    // Remove any stale session reference.
    m_wslaSessions.erase(std::remove_if(m_wslaSessions.begin(), m_wslaSessions.end(), pred), m_wslaSessions.end());
}

HRESULT wsl::windows::service::wsla::WSLAUserSessionImpl::CreateSession(
    const WSLA_SESSION_CONFIGURATION* SessionConfiguration, const VIRTUAL_MACHINE_SETTINGS* VmSettings, IWSLASession** WslaSession)
{
    auto session = wil::MakeOrThrow<WSLASession>(*SessionConfiguration);

    {
        std::lock_guard lock(m_wslaSessionsLock);
        m_wslaSessions.emplace_back(session.Get());
    }

    // session->Start();
    THROW_IF_FAILED(session.CopyTo(__uuidof(IWSLASession), (void**)WslaSession));
    return S_OK;
}

void WSLAUserSessionImpl::OnVmTerminated(WSLAVirtualMachine* machine)
{
    std::lock_guard lock(m_lock);
    auto pred = [machine](const auto* e) { return machine == e; };

    // Remove any stale VM reference.
    m_virtualMachines.erase(std::remove_if(m_virtualMachines.begin(), m_virtualMachines.end(), pred), m_virtualMachines.end());
}

HRESULT WSLAUserSessionImpl::CreateVirtualMachine(const VIRTUAL_MACHINE_SETTINGS* Settings, IWSLAVirtualMachine** VirtualMachine)
{
    auto vm = wil::MakeOrThrow<WSLAVirtualMachine>(*Settings, GetUserSid(), this);

    {
        std::lock_guard lock(m_lock);
        m_virtualMachines.emplace_back(vm.Get());
    }

    vm->Start();
    THROW_IF_FAILED(vm.CopyTo(__uuidof(IWSLAVirtualMachine), (void**)VirtualMachine));

    return S_OK;
}

PSID WSLAUserSessionImpl::GetUserSid() const
{
    return m_tokenInfo->User.Sid;
}

<<<<<<< HEAD
=======
HRESULT wsl::windows::service::wsla::WSLAUserSessionImpl::CreateSession(
    const WSLA_SESSION_SETTINGS* Settings, const VIRTUAL_MACHINE_SETTINGS* VmSettings, IWSLASession** WslaSession)
{
    auto session = wil::MakeOrThrow<WSLASession>(*Settings, *this, *VmSettings);

    {
        std::lock_guard lock(m_wslaSessionsLock);
        m_wslaSessions.emplace_back(session.Get());
    }

    THROW_IF_FAILED(session.CopyTo(__uuidof(IWSLASession), (void**)WslaSession));

    return S_OK;
}

>>>>>>> b489a11b
wsl::windows::service::wsla::WSLAUserSession::WSLAUserSession(std::weak_ptr<WSLAUserSessionImpl>&& Session) :
    m_session(std::move(Session))
{
}

HRESULT wsl::windows::service::wsla::WSLAUserSession::GetVersion(_Out_ WSL_VERSION* Version)
{
    Version->Major = WSL_PACKAGE_VERSION_MAJOR;
    Version->Minor = WSL_PACKAGE_VERSION_MINOR;
    Version->Revision = WSL_PACKAGE_VERSION_REVISION;

    return S_OK;
}

HRESULT wsl::windows::service::wsla::WSLAUserSession::CreateSession(
    const WSLA_SESSION_CONFIGURATION* Settings, const VIRTUAL_MACHINE_SETTINGS* VmSettings, IWSLASession** WslaSession)
try
{
    auto session = m_session.lock();
    RETURN_HR_IF(RPC_E_DISCONNECTED, !session);

    return session->CreateSession(Settings, VmSettings, WslaSession);
}
CATCH_RETURN();

<<<<<<< HEAD
HRESULT wsl::windows::service::wsla::WSLAUserSession::CreateVirtualMachine(const VIRTUAL_MACHINE_SETTINGS* Settings, IWSLAVirtualMachine** VirtualMachine)
=======
HRESULT wsl::windows::service::wsla::WSLAUserSession::CreateSession(
    const WSLA_SESSION_SETTINGS* Settings, const VIRTUAL_MACHINE_SETTINGS* VmSettings, IWSLASession** WslaSession)
>>>>>>> b489a11b
try
{
    auto session = m_session.lock();
    RETURN_HR_IF(RPC_E_DISCONNECTED, !session);

<<<<<<< HEAD
    return session->CreateVirtualMachine(Settings, VirtualMachine);
=======
    return session->CreateSession(Settings, VmSettings, WslaSession);
>>>>>>> b489a11b
}
CATCH_RETURN();<|MERGE_RESOLUTION|>--- conflicted
+++ resolved
@@ -11,6 +11,7 @@
     TODO
 
 --*/
+
 #include "WSLAUserSession.h"
 #include "WSLASession.h"
 
@@ -32,41 +33,6 @@
             e->OnSessionTerminating();
         }
     }
-
-    // TODO: Signal all sessions about user session termination.
-    /* {
-        std::lock_guard lock(m_wslaSessionsLock);
-
-        for (auto e : m_wslaSessions)
-        {
-            e->OnUserSessionTerminating();
-        }
-    } */
-}
-
-void WSLAUserSessionImpl::OnWslaSessionTerminated(WSLASession* session)
-{
-    std::lock_guard lock(m_wslaSessionsLock);
-    // Fix: Compare raw pointer from ComPtr with the given session pointer
-    auto pred = [session](const Microsoft::WRL::ComPtr<WSLASession>& e) { return e.Get() == session; };
-
-    // Remove any stale session reference.
-    m_wslaSessions.erase(std::remove_if(m_wslaSessions.begin(), m_wslaSessions.end(), pred), m_wslaSessions.end());
-}
-
-HRESULT wsl::windows::service::wsla::WSLAUserSessionImpl::CreateSession(
-    const WSLA_SESSION_CONFIGURATION* SessionConfiguration, const VIRTUAL_MACHINE_SETTINGS* VmSettings, IWSLASession** WslaSession)
-{
-    auto session = wil::MakeOrThrow<WSLASession>(*SessionConfiguration);
-
-    {
-        std::lock_guard lock(m_wslaSessionsLock);
-        m_wslaSessions.emplace_back(session.Get());
-    }
-
-    // session->Start();
-    THROW_IF_FAILED(session.CopyTo(__uuidof(IWSLASession), (void**)WslaSession));
-    return S_OK;
 }
 
 void WSLAUserSessionImpl::OnVmTerminated(WSLAVirtualMachine* machine)
@@ -98,8 +64,6 @@
     return m_tokenInfo->User.Sid;
 }
 
-<<<<<<< HEAD
-=======
 HRESULT wsl::windows::service::wsla::WSLAUserSessionImpl::CreateSession(
     const WSLA_SESSION_SETTINGS* Settings, const VIRTUAL_MACHINE_SETTINGS* VmSettings, IWSLASession** WslaSession)
 {
@@ -115,7 +79,6 @@
     return S_OK;
 }
 
->>>>>>> b489a11b
 wsl::windows::service::wsla::WSLAUserSession::WSLAUserSession(std::weak_ptr<WSLAUserSessionImpl>&& Session) :
     m_session(std::move(Session))
 {
@@ -130,8 +93,18 @@
     return S_OK;
 }
 
+HRESULT wsl::windows::service::wsla::WSLAUserSession::CreateVirtualMachine(const VIRTUAL_MACHINE_SETTINGS* Settings, IWSLAVirtualMachine** VirtualMachine)
+try
+{
+    auto session = m_session.lock();
+    RETURN_HR_IF(RPC_E_DISCONNECTED, !session);
+
+    return session->CreateVirtualMachine(Settings, VirtualMachine);
+}
+CATCH_RETURN();
+
 HRESULT wsl::windows::service::wsla::WSLAUserSession::CreateSession(
-    const WSLA_SESSION_CONFIGURATION* Settings, const VIRTUAL_MACHINE_SETTINGS* VmSettings, IWSLASession** WslaSession)
+    const WSLA_SESSION_SETTINGS* Settings, const VIRTUAL_MACHINE_SETTINGS* VmSettings, IWSLASession** WslaSession)
 try
 {
     auto session = m_session.lock();
@@ -141,21 +114,4 @@
 }
 CATCH_RETURN();
 
-<<<<<<< HEAD
-HRESULT wsl::windows::service::wsla::WSLAUserSession::CreateVirtualMachine(const VIRTUAL_MACHINE_SETTINGS* Settings, IWSLAVirtualMachine** VirtualMachine)
-=======
-HRESULT wsl::windows::service::wsla::WSLAUserSession::CreateSession(
-    const WSLA_SESSION_SETTINGS* Settings, const VIRTUAL_MACHINE_SETTINGS* VmSettings, IWSLASession** WslaSession)
->>>>>>> b489a11b
-try
-{
-    auto session = m_session.lock();
-    RETURN_HR_IF(RPC_E_DISCONNECTED, !session);
 
-<<<<<<< HEAD
-    return session->CreateVirtualMachine(Settings, VirtualMachine);
-=======
-    return session->CreateSession(Settings, VmSettings, WslaSession);
->>>>>>> b489a11b
-}
-CATCH_RETURN();