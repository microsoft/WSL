/*++

Copyright (c) Microsoft. All rights reserved.

Module Name:

    WSLAUserSession.cpp

Abstract:

    TODO

--*/

#include "WSLAUserSession.h"
#include "WSLASession.h"

using wsl::windows::service::wsla::WSLAUserSessionImpl;

WSLAUserSessionImpl::WSLAUserSessionImpl(HANDLE Token, wil::unique_tokeninfo_ptr<TOKEN_USER>&& TokenInfo) :
    m_tokenInfo(std::move(TokenInfo))
{
}

WSLAUserSessionImpl::~WSLAUserSessionImpl()
{
    // In case there are still COM references on sessions, signal that the user session is terminating
    // so the sessions are all in a 'terminated' state.
    {
        std::lock_guard lock(m_lock);

        for (auto& e : m_sessions)
        {
            e->OnUserSessionTerminating();
        }
    }
}

void WSLAUserSessionImpl::OnSessionTerminated(WSLASession* Session)
{
    std::lock_guard lock(m_lock);
    WI_VERIFY(m_sessions.erase(Session) == 1);
}

PSID WSLAUserSessionImpl::GetUserSid() const
{
    return m_tokenInfo->User.Sid;
}

HRESULT WSLAUserSessionImpl::CreateSession(const WSLA_SESSION_SETTINGS* Settings, IWSLASession** WslaSession)
{
<<<<<<< HEAD
    ULONG id = m_nextSessionId++;
    auto session = wil::MakeOrThrow<WSLASession>(id, *Settings, *this, *VmSettings);
    {
        std::lock_guard lock(m_lock);
        m_sessions.emplace(session.Get());
    }
=======
    auto session = wil::MakeOrThrow<WSLASession>(*Settings, *this);

    std::lock_guard lock(m_wslaSessionsLock);
    auto it = m_sessions.emplace(session.Get());
>>>>>>> 2e8479a5

    // Client now owns the session.
    // TODO: Add a flag for the client to specify that the session should outlive its process.

    THROW_IF_FAILED(session.CopyTo(__uuidof(IWSLASession), (void**)WslaSession));

    return S_OK;
}

HRESULT WSLAUserSessionImpl::OpenSessionByName(LPCWSTR DisplayName, IWSLASession** Session)
{
    std::lock_guard lock(m_lock);

    // TODO: ACL check
    // TODO: Check for duplicate on session creation.
    for (auto& e : m_sessions)
    {
        if (e->GetDisplayName() == DisplayName)
        {
            THROW_IF_FAILED(e->QueryInterface(__uuidof(IWSLASession), (void**)Session));
            return S_OK;
        }
    }

    return HRESULT_FROM_WIN32(ERROR_NOT_FOUND);
}

HRESULT wsl::windows::service::wsla::WSLAUserSessionImpl::ListSessions(_Out_ WSLA_SESSION_INFORMATION** Sessions, _Out_ ULONG* SessionsCount)
{
    std::lock_guard lock(m_lock);
    auto output = wil::make_unique_cotaskmem<WSLA_SESSION_INFORMATION[]>(m_sessions.size());

    size_t index = 0;
    for (auto* session : m_sessions)
    {
        output[index].SessionId = session->GetId();
        output[index].CreatorPid = 0; // placeholder until we populate this later

        session->CopyDisplayName(output[index].DisplayName, _countof(output[index].DisplayName));

        ++index;
    }
    *Sessions = output.release();
    *SessionsCount = static_cast<ULONG>(m_sessions.size());
    return S_OK;
}

wsl::windows::service::wsla::WSLAUserSession::WSLAUserSession(std::weak_ptr<WSLAUserSessionImpl>&& Session) :
    m_session(std::move(Session))
{
}

HRESULT wsl::windows::service::wsla::WSLAUserSession::GetVersion(_Out_ WSLA_VERSION* Version)
{
    Version->Major = WSL_PACKAGE_VERSION_MAJOR;
    Version->Minor = WSL_PACKAGE_VERSION_MINOR;
    Version->Revision = WSL_PACKAGE_VERSION_REVISION;

    return S_OK;
}

HRESULT wsl::windows::service::wsla::WSLAUserSession::CreateSession(const WSLA_SESSION_SETTINGS* Settings, IWSLASession** WslaSession)
try
{
    auto session = m_session.lock();
    RETURN_HR_IF(RPC_E_DISCONNECTED, !session);

    return session->CreateSession(Settings, WslaSession);
}
CATCH_RETURN();

HRESULT wsl::windows::service::wsla::WSLAUserSession::ListSessions(WSLA_SESSION_INFORMATION** Sessions, ULONG* SessionsCount)
try
{
    if (!Sessions || !SessionsCount)
    {
        return E_INVALIDARG;
    }

    auto session = m_session.lock();
    RETURN_HR_IF(RPC_E_DISCONNECTED, !session);

    RETURN_IF_FAILED(session->ListSessions(Sessions, SessionsCount));
    return S_OK;
}
CATCH_RETURN();

HRESULT wsl::windows::service::wsla::WSLAUserSession::OpenSession(ULONG Id, IWSLASession** Session)
{
    return E_NOTIMPL;
}

HRESULT wsl::windows::service::wsla::WSLAUserSession::OpenSessionByName(LPCWSTR DisplayName, IWSLASession** Session)
try
{
    auto session = m_session.lock();
    RETURN_HR_IF(RPC_E_DISCONNECTED, !session);

    return session->OpenSessionByName(DisplayName, Session);
}
CATCH_RETURN();<|MERGE_RESOLUTION|>--- conflicted
+++ resolved
@@ -49,19 +49,11 @@
 
 HRESULT WSLAUserSessionImpl::CreateSession(const WSLA_SESSION_SETTINGS* Settings, IWSLASession** WslaSession)
 {
-<<<<<<< HEAD
     ULONG id = m_nextSessionId++;
-    auto session = wil::MakeOrThrow<WSLASession>(id, *Settings, *this, *VmSettings);
-    {
-        std::lock_guard lock(m_lock);
-        m_sessions.emplace(session.Get());
-    }
-=======
-    auto session = wil::MakeOrThrow<WSLASession>(*Settings, *this);
-
+    auto session = wil::MakeOrThrow<WSLASession>(id, *Settings, *this);
+    
     std::lock_guard lock(m_wslaSessionsLock);
     auto it = m_sessions.emplace(session.Get());
->>>>>>> 2e8479a5
 
     // Client now owns the session.
     // TODO: Add a flag for the client to specify that the session should outlive its process.
