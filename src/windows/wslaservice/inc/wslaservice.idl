/*++

Copyright (c) Microsoft Corporation.  All rights reserved.

Module Name:

    wslaservice.idl

Abstract:

    This file contains the COM object definitions used to talk with the WSLa
    service "WslaService"

--*/

import "unknwn.idl";
import "wtypes.idl";

cpp_quote("#ifdef __cplusplus")
cpp_quote("class DECLSPEC_UUID(\"a9b7a1b9-0671-405c-95f1-e0612cb4ce8f\") WSLAUserSession;")
cpp_quote("#endif")

typedef
struct _WSL_VERSION {
    ULONG Major;
    ULONG Minor;
    ULONG Revision;
} WSL_VERSION;

typedef
struct _WSLA_CREATE_PROCESS_OPTIONS { // TODO: Delete once the new API is wired.
    [string] LPCSTR Executable;
    ULONG CommandLineCount;
    [unique, size_is(CommandLineCount)] LPCSTR* CommandLine;
    ULONG EnvironmentCount;
    [unique, size_is(EnvironmentCount)] LPCSTR* Environment;
    [unique] LPCSTR CurrentDirectory;
} WSLA_CREATE_PROCESS_OPTIONS;

typedef struct _WSLA_PROCESS_FD
{
    LONG Fd;
    int Type;
    [string, unique] LPCSTR Path;
} WSLA_PROCESS_FD;

typedef
struct _WSLA_CREATE_PROCESS_RESULT { // TODO: Delete once the new API is wired.
   int Errno;
   int Pid;
} WSLA_CREATE_PROCESS_RESULT;

[
    uuid(7BC4E198-6531-4FA6-ADE2-5EF3D2A04DFE),
    pointer_default(unique),
    object
]
interface ITerminationCallback : IUnknown
{
    HRESULT OnTermination(ULONG Reason, LPCWSTR Details);
};

[
    uuid(5038842F-53DB-4F30-A6D0-A41B02C94AC1),
    pointer_default(unique),
    object
]
interface IProgressCallback : IUnknown
{
    HRESULT OnTermination(ULONG Progress, ULONG Total);
};

// TODO: Delete once the new API is wired.
[
    uuid(82A7ABC8-6B50-43FC-AB96-15FBBE7E8761),
    pointer_default(unique),
    object
]
interface IWSLAVirtualMachine : IUnknown
{
    HRESULT AttachDisk([in] LPCWSTR Path, [in] BOOL ReadOnly, [out] LPSTR* Device, [out] ULONG* Lun);
    HRESULT Mount([in, unique] LPCSTR Source, [in] LPCSTR Target, [in] LPCSTR Type, [in] LPCSTR Options, [in] ULONG Flags); 
    HRESULT CreateLinuxProcess([in] const WSLA_CREATE_PROCESS_OPTIONS* Options, [in] ULONG FdCount, [in, unique, size_is(FdCount)] WSLA_PROCESS_FD* Fds, [out, size_is(FdCount)] ULONG* Handles, [out] WSLA_CREATE_PROCESS_RESULT* Result);
    HRESULT WaitPid([in] LONG Pid, [in] ULONGLONG TimeoutMs,  [out] ULONG* State, [out] int* Code);
    HRESULT Signal([in] LONG Pid, [in] int Signal);
    HRESULT Shutdown([in] ULONGLONG TimeoutMs);
    HRESULT RegisterCallback([in] ITerminationCallback* terminationCallback);
    HRESULT GetDebugShellPipe([out] LPWSTR* pipePath);
    HRESULT MapPort([in] int Family, [in] short WindowsPort, [in] short LinuxPort, [in] BOOL Remove);
    HRESULT Unmount([in] LPCSTR Path);
    HRESULT DetachDisk([in] ULONG Lun);
    HRESULT MountWindowsFolder([in] LPCWSTR WindowsPath, [in] LPCSTR LinuxPath, [in] BOOL ReadOnly);
    HRESULT UnmountWindowsFolder([in] LPCSTR LinuxPath);
    HRESULT MountGpuLibraries([in] LPCSTR LibrariesMountPoint, [in] LPCSTR DriversMountpoint, [in] DWORD Flags);
}

typedef
struct _VIRTUAL_MACHINE_SETTINGS {  // TODO: Delete once the new API is wired.
    LPCWSTR DisplayName;
    ULONGLONG MemoryMb;
    ULONG CpuCount;
    ULONG BootTimeoutMs;
    ULONG DmesgOutput;
    ULONG NetworkingMode;
    BOOL EnableDnsTunneling;
    BOOL EnableDebugShell;
    BOOL EnableEarlyBootDmesg;
    BOOL EnableGPU;
} VIRTUAL_MACHINE_SETTINGS;



struct WSLA_SESSION_SETTINGS {
    LPCWSTR DisplayName;
    LPCWSTR StoragePath;

    // TODO: Termination callback, flags
};


struct WSLA_REGISTRY_AUTHENTICATION_INFORMATION
{
    int Dummy; // Dummy value for the .idl file to compile.
<<<<<<< HEAD
    //TODO: Details TBD.
=======
    // TODO: Details TBD.
>>>>>>> c7b801b9
};


struct WSLA_IMAGE_INFORMATION
{
    LPWSTR Name;
    LPWSTR Hash;
    ULONGLONG Size;
    ULONGLONG DownloadTimestamp;
};

struct WSLA_PROCESS_OPTIONS
{
    LPCSTR Executable;
    [unique] LPCSTR CurrentDirectory;
    [size_is(CommandLineCount)] LPCSTR* CommandLine;
    ULONG CommandLineCount;
    [unique, size_is(EnvironmentCount)] LPCSTR* Environment;
    ULONG EnvironmentCount;
    [unique, size_is(EnvironmentCount)] WSLA_PROCESS_FD *Fds;
    int FdsCount;
};

struct WSLA_VOLUME
{
    LPCSTR WindowsPath;
    LPCSTR LinuxPath;
};

struct WSLA_PORT_MAPPING
{
    USHORT WindowsPort;
    USHORT ContainerPort;
};

struct WSLA_CONTAINER_OPTIONS
{
    LPCWSTR Image;
    LPCWSTR Name;
    struct WSLA_PROCESS_OPTIONS* InitProcessOptions;
    [unique, size_is(VolumesCount)] struct WSLA_VOLUME* Volumes;
    ULONG VolumesCount;
    [unique, size_is(PortsCount)] struct WSLA_PORT_MAPPING* Ports;
    ULONG PortsCount;
    DWORD Flags; // GPU, Privileged, ...
    // TODO: List specific GPU devices.
    ULONGLONG ShmSize;
};

enum WSLA_CONTAINER_STATE
{
    WslaContainerStateInvalid = 0,
    WslaContainerStateCreated = 1,
    WslaContainerStateRunning = 2,
    WslaContainerStateExited = 3,
    WslaContainerStateFailed = 4,
    // TODO: More states might be added to reflect all nerdctl's states.
};

enum WSLA_PROCESS_STATE
{
    WslaProcessStateUnknown = 0,
    WslaProcessStateRunning = 1,
    WslaProcessStateExited = 2,
    WslaProcessStateSignalled = 3
};

struct WSLA_CREATED_PROCESS
{
    int Pid;
    [unique, size_is(FdsCount)] ULONG* Fds;
    ULONG FdsCount;
    ULONG ExitEvent;
};

[
    uuid(EF0661E4-6364-40EA-B433-E2FDF11F3519),
    pointer_default(unique),
    object
]
interface IWSLASession : IUnknown
{
    // Image management.
    HRESULT PullImage([in] LPCWSTR Image, [in, unique] struct WSLA_REGISTRY_AUTHENTICATION_INFORMATION* RegistryInformation, [in, unique] IProgressCallback* ProgressCallback);
    HRESULT ListImages([out, size_is(, *Count)] struct WSLA_IMAGE_INFORMATION** Images, [out] ULONG* Count);
    HRESULT DeleteImage([in] LPCWSTR Image);

    // Container management.
    HRESULT CreateContainer([in] struct WSLA_CONTAINER_OPTIONS* Options);
    HRESULT StartContainer([in] LPCSTR Name);
    HRESULT StopContainer([in] LPCSTR Name);
    HRESULT DeleteContainer([in] LPCSTR Name);
    HRESULT GetContainerState([in] LPCSTR Name, [out] enum WSLA_CONTAINER_STATE* State);

    // Anonymous host port allocation (P1).
    HRESULT AllocateHostPort([in] LPCSTR Name, [in] USHORT ContainerPort, [out] USHORT* AllocatedHostPort);
    HRESULT ReleaseHostPort([in] USHORT HostPort);

    // Process management (nb passing ContainerName = NULL can be used to interact with VM level process for debugging).
    HRESULT CreateContainerProcess([in, unique] LPCSTR ContainerName, [in] struct WSLA_PROCESS_OPTIONS* Options, [out] struct WSLA_CREATED_PROCESS* Process);
    HRESULT GetContainerProcessState([in, unique] LPCWSTR ContainerName, [in] int Pid, [out] enum WSLA_PROCESS_STATE* State, [out] int* Code);
    HRESULT SignalContainerProcess([in, unique] LPCWSTR ContainerName, [in] int Pid, [in] int Signal);

    // Disk management.
    HRESULT FormatVirtualDisk([in] LPCWSTR Path);

     // To be deleted.
    HRESULT GetDisplayName([out] LPWSTR* DisplayName);
}

struct WSLA_SESSION_INFORMATION
{
    ULONG Id;
    DWORD CreatorPid;
    LPSTR DisplayName;
};

[
    uuid(82A7ABC8-6B50-43FC-AB96-15FBBE7E8760),
    pointer_default(unique),
    object
]
interface IWSLAUserSession : IUnknown
{
    HRESULT GetVersion([out] WSL_VERSION* Error);
    HRESULT CreateVirtualMachine([in] const VIRTUAL_MACHINE_SETTINGS* Settings, [out]IWSLAVirtualMachine** VirtualMachine); // TODO: Delete once the new API is wired.

    // Session managment.
    HRESULT CreateSession([in] const struct WSLA_SESSION_SETTINGS* Settings, [out]IWSLASession** Session);
    HRESULT ListSessions([out, size_is(, *SessionsCount)] struct WSLA_SESSION_INFORMATION** Sessions, [out] ULONG* SessionsCount);
    HRESULT OpenSession([in] ULONG Id, [out]IWSLASession** Session);

    // TODO: Do we need 'TerminateSession()' ?
}

<|MERGE_RESOLUTION|>--- conflicted
+++ resolved
@@ -121,11 +121,7 @@
 struct WSLA_REGISTRY_AUTHENTICATION_INFORMATION
 {
     int Dummy; // Dummy value for the .idl file to compile.
-<<<<<<< HEAD
-    //TODO: Details TBD.
-=======
     // TODO: Details TBD.
->>>>>>> c7b801b9
 };
 
 
