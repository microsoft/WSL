--- conflicted
+++ resolved
@@ -94,13 +94,8 @@
 Please send this dump to: secure@microsoft.com .
 Make sure that the email body contains:
 
-<<<<<<< HEAD
 - The GitHub issue number, if any
-- That this dump is destined to the WSL team
-=======
-- The Github issue number, if any
 - That this dump is intended for the WSL team
->>>>>>> 0fcad801
 
 ### 11) Reporting a WSL process crash
 
