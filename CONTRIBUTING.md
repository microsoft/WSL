Please provide as much information as possible when reporting a bug or filing an issue on the Windows Subsystem for Linux.

## Important: Reporting BSODs and Security issues
**Do not open Github issues for Windows crashes (BSODs) or security issues.**. Instead, send Windows crashes or other security-related issues to secure@microsoft.com.

## Reporting issues in Windows Console or WSL text rendering/user experience
Note that WSL distro's launch in the Windows Console (unless you have taken steps to launch a 3rd party console/terminal). Therefore, *please file UI/UX related issues in the [Windows Console issue tracker](https://github.com/microsoft/console)*.

## Reporting issues in WSL
A well written bug will follow the following template:

### 1) Issue Title
A title succinctly describing the issue.

#### Example:
`Traceroute not working.`

### 2) Windows version / build number
Your Windows build number.  This can be gathered from the CMD prompt using the `ver` command.

```
C:\> ver
Microsoft Windows [Version 10.0.14385]
```

Note: The Windows Insider builds contain many updates and fixes. If you are running on the Creators Update (10.0.15063) please check to see if your issue has been resolved in a later build.  If you are running on the Anniversary Update (10.0.14393), please try updating to the Creators Update.

#### Example:

`Microsoft Windows [Version 10.0.16170]`

### 3) Steps required to reproduce

Should include all packages and environmental variables as well as other required configuration.

#### Example:

`$ sudo apt-get install traceroute && traceroute www.microsoft.com`

### 4) Copy of the terminal output

#### Example:

```
$ traceroute www.microsoft.com
traceroute to www.microsoft.com (23.75.239.28), 30 hops max, 60 byte packets
setsockopt IP_MTU_DISCOVER: Invalid argument
```

### 5) Expected Behavior

What was the expected result of the command?  Include examples / documentation if possible.

### 6) Strace of the failing command

Run the failing command under [strace](http://manpages.ubuntu.com/manpages/wily/man1/strace.1.html).  Normal command structure is:

```
$ strace -ff <command>
```

> Note: `strace` can produce lengthy output. If the generated trace is more than about 20 lines please paste this into a [Gist](https://gist.github.com/) or another paste service and link in the bug.

#### Example:

```
$ strace traceroute www.microsoft.com
execve("/usr/bin/traceroute", ["traceroute", "www.microsoft.com"], [/* 22 vars */]) = 0
brk(0)                                  = 0x7fffdd3bc000
access("/etc/ld.so.nohwcap", F_OK)      = -1 ENOENT (No such file or directory)
mmap(NULL, 8192, PROT_READ|PROT_WRITE, MAP_PRIVATE|MAP_ANONYMOUS, -1, 0) = 0x7f1f4e820000
access("/etc/ld.so.preload", R_OK)      = -1 ENOENT (No such file or directory)
...
...
...
```

### 7) Additional information

Some bugs require additional information such as scripts to reproduce.  Please add to this section.

If there are files required, email the files to InsiderSupport@microsoft.com with:

* **Subject**:  Forward to WSL Team - RE: github issue <issue #>
* **Body**:  "Please forward to WSL Team" and include your attachment.

Common files are:

* Memory dumps found under C:\Windows\MEMORY.DMP
* Additional strace logs if the error occurs within a fork. The following
  command generates an output file for every fork created:

```
$ strace -ff -o <outputfile> <command>
```
<!-- Preserving anchors -->
<div id="8-detailed-logs"></div>
<div id="9-networking-logs"></div>

<<<<<<< HEAD
#### wsl --mount

If the issue is about wsl --mount, please include the output of running `wmic diskdrive get Availability,Capabilities,CapabilityDescriptions,DeviceID,InterfaceType,MediaLoaded,MediaType,Model,Name,Partitions` in an elevated command prompt.

Example:

```
C:\WINDOWS\system32>wmic diskdrive get Availability,Capabilities,CapabilityDescriptions,DeviceID,InterfaceType,MediaLoaded,MediaType,Model,Name,Partitions
Availability  Capabilities  CapabilityDescriptions                                       DeviceID            InterfaceType  MediaLoaded  MediaType              Model                       Name                Partitions
              {3, 4}        {"Random Access", "Supports Writing"}                        \\.\PHYSICALDRIVE0  SCSI           TRUE         Fixed hard disk media  SAMSUNG MZVLB512HAJQ-000H2  \\.\PHYSICALDRIVE0  3
              {3, 4}        {"Random Access", "Supports Writing"}                        \\.\PHYSICALDRIVE1  SCSI           TRUE         Fixed hard disk media  SAMSUNG MZVLB1T0HALR-000H2  \\.\PHYSICALDRIVE1  1
              {3, 4, 10}    {"Random Access", "Supports Writing", "SMART Notification"}  \\.\PHYSICALDRIVE2  SCSI           TRUE         Fixed hard disk media  ST2000DM001-1ER164          \\.\PHYSICALDRIVE2  1
```

#### Networking issues

If the issue is about networking, run [networking.bat](https://github.com/Microsoft/WSL/blob/master/diagnostics/networking.bat) in an administrative command prompt:

```
$ git clone https://github.com/microsoft/WSL --depth=1 %tmp%\WSL
$ cd %tmp%\WSL\diagnostics
$ networking.bat
```

Once the script execution is completed, include **both** its output and the generated log file, `wsl.etl` on the issue.

<!-- Preserving anchors -->
<div id="8-detailed-logs"></div>
<div id="9-networking-logs"></div>

=======
>>>>>>> e7e7c9ab
### 8) Collect WSL logs
To collect WSL logs follow these steps: 

#### Open Feedback Hub and enter the title and description of your issue

- Open Feedback hub and create a new issue by link [Feedback Hub](Feedback-Hub:?referrer=WSL&tabID=2&newFeedback=true&CategoryId=25&ContextId=677&feedbackType=2&form=1) or pressing `Windows Key + F` on your keyboard. 
- Enter in the details of your issue:
   - In `Summarize your feedback` copy and paste in the title of your Github Issue
   - In `Explain in more detail` copy and paste a link to your Github Issue

![GIF Of networking instructions](img/networkinglog1.gif)

#### Choose the WSL category

This step can be skipped if Feedback Hub is opened by Link. 

- Select that your issue is a `Problem`
- Choose the `Developer Platform` category and the `Windows Subsystem for Linux` subcategory

![GIF Of networking instructions](img/networkinglog2.gif)

#### Recreate your problem in the 'Additional Details' section

- Select 'Other' under 'Which of the following best describes your problem'
- Click 'Recreate My Problem' under 'Attachments
- Ensure that `Include Data About:` is checked to 'Windows Subsystem for Linux' 
- 'Click Start Recording' to start collecting logs
- Recreate your problem
- Click 'Stop Recording'

![GIF Of networking instructions](img/networkinglog3.gif)

#### Check your attachments and submit

- Verify your recording is attached and whether you would like to send the screenshot that is automatically attached
- Hit Submit
- Get a link to your feedback item by clicking on 'Share my Feedback' and post that link to the Github thread so we can easily get to your feedback!

![GIF Of networking instructions](img/networkinglog4.gif)

#### Record WSL logs manually

If creating a Feedback Hub entry isn't possible, then WSL logs need to be captured manually.

To do so, first download [wsl.wprp](https://github.com/microsoft/WSL/blob/master/diagnostics/wsl.wprp), then run in an administrative command prompt:

```
$ wpr -start wsl.wprp -filemode
```

Once the log collection is started, reproduce the problem, and run:

```
$ wpr -stop wsl.etl
```

This will stop the log collection and create a file named `wsl.etl` that will capture diagnostics information.<|MERGE_RESOLUTION|>--- conflicted
+++ resolved
@@ -97,54 +97,19 @@
 <div id="8-detailed-logs"></div>
 <div id="9-networking-logs"></div>
 
-<<<<<<< HEAD
-#### wsl --mount
-
-If the issue is about wsl --mount, please include the output of running `wmic diskdrive get Availability,Capabilities,CapabilityDescriptions,DeviceID,InterfaceType,MediaLoaded,MediaType,Model,Name,Partitions` in an elevated command prompt.
-
-Example:
-
-```
-C:\WINDOWS\system32>wmic diskdrive get Availability,Capabilities,CapabilityDescriptions,DeviceID,InterfaceType,MediaLoaded,MediaType,Model,Name,Partitions
-Availability  Capabilities  CapabilityDescriptions                                       DeviceID            InterfaceType  MediaLoaded  MediaType              Model                       Name                Partitions
-              {3, 4}        {"Random Access", "Supports Writing"}                        \\.\PHYSICALDRIVE0  SCSI           TRUE         Fixed hard disk media  SAMSUNG MZVLB512HAJQ-000H2  \\.\PHYSICALDRIVE0  3
-              {3, 4}        {"Random Access", "Supports Writing"}                        \\.\PHYSICALDRIVE1  SCSI           TRUE         Fixed hard disk media  SAMSUNG MZVLB1T0HALR-000H2  \\.\PHYSICALDRIVE1  1
-              {3, 4, 10}    {"Random Access", "Supports Writing", "SMART Notification"}  \\.\PHYSICALDRIVE2  SCSI           TRUE         Fixed hard disk media  ST2000DM001-1ER164          \\.\PHYSICALDRIVE2  1
-```
-
-#### Networking issues
-
-If the issue is about networking, run [networking.bat](https://github.com/Microsoft/WSL/blob/master/diagnostics/networking.bat) in an administrative command prompt:
-
-```
-$ git clone https://github.com/microsoft/WSL --depth=1 %tmp%\WSL
-$ cd %tmp%\WSL\diagnostics
-$ networking.bat
-```
-
-Once the script execution is completed, include **both** its output and the generated log file, `wsl.etl` on the issue.
-
-<!-- Preserving anchors -->
-<div id="8-detailed-logs"></div>
-<div id="9-networking-logs"></div>
-
-=======
->>>>>>> e7e7c9ab
 ### 8) Collect WSL logs
 To collect WSL logs follow these steps: 
 
 #### Open Feedback Hub and enter the title and description of your issue
 
-- Open Feedback hub and create a new issue by link [Feedback Hub](Feedback-Hub:?referrer=WSL&tabID=2&newFeedback=true&CategoryId=25&ContextId=677&feedbackType=2&form=1) or pressing `Windows Key + F` on your keyboard. 
+- Open Feedback hub and create a new issue by pressing `Windows Key + F` on your keyboard. 
 - Enter in the details of your issue:
    - In `Summarize your feedback` copy and paste in the title of your Github Issue
    - In `Explain in more detail` copy and paste a link to your Github Issue
 
 ![GIF Of networking instructions](img/networkinglog1.gif)
 
-#### Choose the WSL category
-
-This step can be skipped if Feedback Hub is opened by Link. 
+#### Choose the WSL category 
 
 - Select that your issue is a `Problem`
 - Choose the `Developer Platform` category and the `Windows Subsystem for Linux` subcategory
@@ -168,22 +133,4 @@
 - Hit Submit
 - Get a link to your feedback item by clicking on 'Share my Feedback' and post that link to the Github thread so we can easily get to your feedback!
 
-![GIF Of networking instructions](img/networkinglog4.gif)
-
-#### Record WSL logs manually
-
-If creating a Feedback Hub entry isn't possible, then WSL logs need to be captured manually.
-
-To do so, first download [wsl.wprp](https://github.com/microsoft/WSL/blob/master/diagnostics/wsl.wprp), then run in an administrative command prompt:
-
-```
-$ wpr -start wsl.wprp -filemode
-```
-
-Once the log collection is started, reproduce the problem, and run:
-
-```
-$ wpr -stop wsl.etl
-```
-
-This will stop the log collection and create a file named `wsl.etl` that will capture diagnostics information.+![GIF Of networking instructions](img/networkinglog4.gif)