--- conflicted
+++ resolved
@@ -1,98 +1,97 @@
----
-<<<<<<< HEAD
-name: "WSL - Bug Report"
-=======
-name: "WSL Bug Report"
->>>>>>> 9bfb54b1
-description: Report a bug on Windows Subsystem for Linux
-body:
-- type: markdown
-  attributes:
-    value: |
-      Please [search for existing issues](https://github.com/microsoft/WSL/issues) before creating a new one.
-      If you'd like to create a new bug report, please [read the guidance here](https://github.com/Microsoft/WSL/blob/master/CONTRIBUTING.md) before getting started. This will save you time.
-
-- type: input
-  attributes:
-    label: Version
-    description: |
-      Please run `cmd.exe /c ver` to get the build of Windows you are on.
-      If you are running Windows Subsystem for Linux from the Microsoft Store, please run `wsl.exe --version`
-    placeholder: "Microsoft Windows [Version 10.0.19042.867]"
-  validations:
-    required: true
-
-- type: checkboxes
-  attributes:
-    label: WSL Version
-    description: |
-      Tell us whether the issue is on WSL 2 and/or WSL 1. You can tell your WSL version by running `wsl -l -v`. 
-    options:
-      - label: "WSL 2"
-      - label: "WSL 1"
-
-- type: input
-  attributes:
-    label: Kernel Version
-    description: |
-      Please tell us what version of the Linux kernel you are using, or if you are using a custom kernel. 
-      You can run `wsl.exe --status` if that command is available to you, or by running `cat /proc/version` in your distro.
-    placeholder: "5.4.72"
-  validations:
-    required: false
-
-- type: input
-  attributes:
-    label: Distro Version
-    description: |
-      Please tell us what distro you are using (if applicable). 
-      You can get additional information about the version where possible, e.g. on Debian / Ubuntu, run `lsb_release -r`
-    placeholder: "Ubuntu 16.04"
-  validations:
-    required: false
-
-- type: textarea
-  attributes:
-    label: Other Software
-    description: If you're reporting a bug involving WSL's interaction with other applications, please tell us. What applications? What versions?
-    placeholder: |
-      Docker Desktop (Windows), version 3.2.2
-      traceroute, Version: 1:2.0.21-1
-      Visual Studio Code 1.54.3 with Remote-WSL Extension 0.54.6
-      MyCustomApplication
-  validations:
-    required: false
-
-- type: textarea
-  attributes:
-    label: Repro Steps
-    description: Please list out the steps to reproduce your bug.  
-    placeholder: Your steps go here. Include relevant environmental variables or any other configuration.
-  validations:
-    required: true
-
-- type: textarea
-  attributes:
-    label: Expected Behavior
-    description: What were you expecting to see? Include any relevant examples or documentation links.
-    placeholder: If you want to include screenshots, paste them into the text area or follow up with a separate comment. 
-  validations:
-    required: true
-
-- type: textarea
-  attributes:
-    label: Actual Behavior
-    description: What happened instead?
-    placeholder: Include the terminal output, straces of the failing command, etc. as necessary.
-  validations:
-    required: true
-
-- type: textarea
-  attributes:
-    label: Diagnostic Logs
-    description: | 
-      Please provide additional diagnostics if needed.
-      See the [guidance](https://github.com/Microsoft/WSL/blob/master/CONTRIBUTING.md) for info on how to gather Feedback Hub logs, networking logs, and more.
-    placeholder: Your links to logs or other information go here.
-  validations:
-    required: false
+---
+name: "WSL Bug Report"
+description: Report a bug on Windows Subsystem for Linux
+title: ''
+labels: ''
+assignees: ''
+issue_body: true
+body:
+- type: markdown
+  attributes:
+    value: |
+      Please [search for existing issues](https://github.com/microsoft/WSL/issues) before creating a new one.
+      If you'd like to create a new bug report, please [read the guidance here](https://github.com/Microsoft/WSL/blob/master/CONTRIBUTING.md) before getting started. This will save you time.
+      
+- type: input
+  attributes:
+    label: Windows Build Number
+    description: |
+      Please run `cmd.exe /c ver` to get the build of Windows you are on.
+    placeholder: "Microsoft Windows [Version 10.0.19042.867]"
+  validations:
+    required: true
+
+- type: checkboxes
+  attributes:
+    label: WSL Version
+    description: |
+      Tell us whether the issue is on WSL 2 and/or WSL 1. You can tell your WSL version by running `wsl -l -v`. 
+    options:
+      - label: "WSL 2"
+      - label: "WSL 1"
+
+- type: input
+  attributes:
+    label: Kernel Version
+    description: |
+      Please tell us what version of the Linux kernel you are using, or if you are using a custom kernel. 
+      You can run `wsl.exe --status` if that command is available to you, or by running `cat /proc/version` in your distro.
+    placeholder: "5.4.72"
+  validations:
+    required: false
+
+- type: input
+  attributes:
+    label: Distro Version
+    description: |
+      Please tell us what distro you are using (if applicable). 
+      You can get additional information about the version where possible, e.g. on Debian / Ubuntu, run `lsb_release -r`
+    placeholder: "Ubuntu 16.04"
+  validations:
+    required: false
+
+- type: textarea
+  attributes:
+    label: Other Software
+    description: If you're reporting a bug involving WSL's interaction with other applications, please tell us. What applications? What versions?
+    placeholder: |
+      Docker Desktop (Windows), version 3.2.2
+      traceroute, Version: 1:2.0.21-1
+      Visual Studio Code 1.54.3 with Remote-WSL Extension 0.54.6
+      MyCustomApplication
+  validations:
+    required: false
+
+- type: textarea
+  attributes:
+    label: Repro Steps
+    description: Please list out the steps to reproduce your bug.  
+    placeholder: Your steps go here. Include relevant environmental variables or any other configuration.
+  validations:
+    required: true
+
+- type: textarea
+  attributes:
+    label: Expected Behavior
+    description: What were you expecting to see? Include any relevant examples or documentation links.
+    placeholder: If you want to include screenshots, paste them into the markdown editor below the form or follow up with a separate comment. 
+  validations:
+    required: true
+
+- type: textarea
+  attributes:
+    label: Actual Behavior
+    description: What happened instead?
+    placeholder: Include the terminal output, straces of the failing command, etc. as necessary.
+  validations:
+    required: true
+
+- type: textarea
+  attributes:
+    label: Diagnostic Logs
+    description: | 
+      Please provide additional diagnostics if needed.
+      See the [guidance](https://github.com/Microsoft/WSL/blob/master/CONTRIBUTING.md) for info on how to gather Feedback Hub logs, networking logs, and more.
+    placeholder: Your links to logs or other information go here.
+  validations:
+    required: false