# Wslg.exe

`wslg.exe` is a Windows executable that is used mostly to run graphical applications with WSL. 

<<<<<<< HEAD
Its behavior is exactly the same as [wsl.exe](wsl.exe.md) with the difference that it's a win32 application, and not a console application, which allows is to start without creating a console.
=======
Its behavior is exactly the same as [wsl.exe](wsl.exe.md) with the difference that it's a win32 application, and not a console application, which allows it to start without a creating a console.
>>>>>>> d5db6fcc
<|MERGE_RESOLUTION|>--- conflicted
+++ resolved
@@ -2,8 +2,4 @@
 
 `wslg.exe` is a Windows executable that is used mostly to run graphical applications with WSL. 
 
-<<<<<<< HEAD
-Its behavior is exactly the same as [wsl.exe](wsl.exe.md) with the difference that it's a win32 application, and not a console application, which allows is to start without creating a console.
-=======
-Its behavior is exactly the same as [wsl.exe](wsl.exe.md) with the difference that it's a win32 application, and not a console application, which allows it to start without a creating a console.
->>>>>>> d5db6fcc
+Its behavior is exactly the same as [wsl.exe](wsl.exe.md) with the difference that it's a win32 application, and not a console application, which allows it to start without creating a console.