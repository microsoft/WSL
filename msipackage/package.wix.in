--- conflicted
+++ resolved
@@ -263,21 +263,11 @@
                     <RegistryValue Name="AppId" Value="{E9B79997-57E3-4201-AECC-6A464E530DD2}" Type="string" />
                     <RegistryValue Value="WSLAVirtualMachine" Type="string" />
                 </RegistryKey>
-<<<<<<< HEAD
-                
-=======
-
->>>>>>> cedbb94d
                 <!-- WSLASession -->
                 <RegistryKey Root="HKCR" Key="CLSID\{4877FEFC-4977-4929-A958-9F36AA1892A4}">
                     <RegistryValue Name="AppId" Value="{E9B79997-57E3-4201-AECC-6A464E530DD2}" Type="string" />
                     <RegistryValue Value="WSLASession" Type="string" />
                 </RegistryKey>
-<<<<<<< HEAD
-                
-=======
-
->>>>>>> cedbb94d
                 <!-- IWSLAUserSession-->
                 <RegistryKey Root="HKCR" Key="Interface\{82A7ABC8-6B50-43FC-AB96-15FBBE7E8760}">
                     <RegistryValue Value="IWSLAUserSession" Type="string" />
@@ -309,11 +299,6 @@
                         <RegistryValue Value="{4EA0C6DD-E9FF-48E7-994E-13A31D10DC61}" Type="string" />
                     </RegistryKey>
                 </RegistryKey>
-<<<<<<< HEAD
-                
-=======
-
->>>>>>> cedbb94d
                 <File Id="wslaservice.exe" Source="${BIN}/wslaservice.exe"  KeyPath="yes" />
                 <File Id="wslaserviceproxystub.dll" Name="wslaserviceproxystub.dll" Source="${BIN}/wslaserviceproxystub.dll" />
 
