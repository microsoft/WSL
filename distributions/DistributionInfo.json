--- conflicted
+++ resolved
@@ -166,13 +166,8 @@
                 "FriendlyName": "Arch Linux",
                 "Default": true,
                 "Amd64Url": {
-<<<<<<< HEAD
-                    "Url": "https://geo.mirror.pkgbuild.com/wsl/2025.10.01.148042/archlinux-2025.10.01.148042.wsl",
-                    "Sha256": "98a5792935c46476f471854bc93344b2b1d63f7947905ce4dd75d20a546db7ea"
-=======
                     "Url": "https://fastly.mirror.pkgbuild.com/wsl/2025.11.01.150831/archlinux-2025.11.01.150831.wsl",
                     "Sha256": "9dbac892c38c94fd22a8988eff4e072778f3f445378d33a81474a2b88cb04562"
->>>>>>> 09c17eb6
                 }
             }
         ],
