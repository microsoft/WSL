{
    "Distributions": [
        {
            "Name": "Ubuntu",
            "FriendlyName": "Ubuntu",
            "StoreAppId": "9NBLGGH4MSV6",
            "Amd64": true,
            "Arm64": true
        },
        {
            "Name": "Debian",
            "FriendlyName": "Debian GNU/Linux",
            "StoreAppId": "9MSVKQC78PK6",
            "Amd64": true,
            "Arm64": false
        },
        {
            "Name": "kali-linux",
            "FriendlyName": "Kali Linux Rolling",
            "StoreAppId": "9PKR34TNCV07",
            "Amd64": true,
            "Arm64": false
        },
        {
            "Name": "openSUSE-42",
            "FriendlyName": "openSUSE Leap 42",
            "StoreAppId": "9N6J06BMCGT3",
            "Amd64": true,
            "Arm64": false
        },
        {
            "Name": "SLES-12",
            "FriendlyName": "SUSE Linux Enterprise Server v12",
            "StoreAppId": "9NVGTG6752JM",
            "Amd64": true,
            "Arm64": false
        },
        {
            "Name": "SLES-15",
            "FriendlyName": "SUSE Linux Enterprise Server v15",
            "StoreAppId": "9NJFZK00FGKV",
            "Amd64": true,
            "Arm64": false
        },
        {
            "Name": "Ubuntu-18.04",
            "FriendlyName": "Ubuntu 18.04 LTS",
            "StoreAppId": "9N9TNGVNDL3Q",
            "Amd64": true,
            "Arm64": true
        },
        {
            "Name": "Ubuntu-20.04",
            "FriendlyName": "Ubuntu 20.04 LTS",
            "StoreAppId": "9N6SVWS3RX71",
            "Amd64": true,
<<<<<<< HEAD
            "Arm64": true
=======
            "Arm64": true,
            "Amd64PackageUrl": "https://wsldownload.azureedge.net/Ubuntu_2004.2020.424.0_x64.appx",
            "Arm64PackageUrl": "https://wsldownload.azureedge.net/Ubuntu_2004.2020.424.0_ARM64.appx",
            "PackageFamilyName": "CanonicalGroupLimited.Ubuntu20.04onWindows_79rhkp1fndgs"
>>>>>>> aad5512c
        }
    ]
}<|MERGE_RESOLUTION|>--- conflicted
+++ resolved
@@ -5,63 +5,80 @@
             "FriendlyName": "Ubuntu",
             "StoreAppId": "9NBLGGH4MSV6",
             "Amd64": true,
-            "Arm64": true
+            "Arm64": true,
+            "Amd64PackageUrl": "https://wsldownload.azureedge.net/Ubuntu.2020.424.0_x64.appx",
+            "Arm64PackageUrl": "https://wsldownload.azureedge.net/Ubuntu.2020.424.0_ARM64.appx",
+            "PackageFamilyName": "CanonicalGroupLimited.UbuntuonWindows_79rhkp1fndgsc"
         },
         {
             "Name": "Debian",
             "FriendlyName": "Debian GNU/Linux",
             "StoreAppId": "9MSVKQC78PK6",
             "Amd64": true,
-            "Arm64": false
+            "Arm64": false,
+            "Amd64PackageUrl": "https://wsldownload.azureedge.net/DebianGNULinux_1-1-3-0_x64__76v4gfsz19hv4.Appx",
+            "Arm64PackageUrl": null,
+            "PackageFamilyName": "TheDebianProject.DebianGNULinux_76v4gfsz19hv4"
         },
         {
             "Name": "kali-linux",
             "FriendlyName": "Kali Linux Rolling",
             "StoreAppId": "9PKR34TNCV07",
             "Amd64": true,
-            "Arm64": false
+            "Arm64": false,
+            "Amd64PackageUrl": "https://wsldownload.azureedge.net/kali-linux-08-06-2019.appx",
+            "Arm64PackageUrl": null,
+            "PackageFamilyName": "KaliLinux.54290C8133FEE_ey8k8hqnwqnmg"
         },
         {
             "Name": "openSUSE-42",
             "FriendlyName": "openSUSE Leap 42",
             "StoreAppId": "9N6J06BMCGT3",
             "Amd64": true,
-            "Arm64": false
+            "Arm64": false,
+            "Amd64PackageUrl": "https://wsldownload.azureedge.net/openSUSE-42_v1.appx",
+            "Arm64PackageUrl": null,
+            "PackageFamilyName": "46932SUSE.openSUSELeap42.2_022rs5jcyhyac"
         },
         {
             "Name": "SLES-12",
             "FriendlyName": "SUSE Linux Enterprise Server v12",
-            "StoreAppId": "9NVGTG6752JM",
+            "StoreAppId": "9MZ3D1TRP8T1",
             "Amd64": true,
-            "Arm64": false
+            "Arm64": false,
+            "Amd64PackageUrl": "https://wsldownload.azureedge.net/SLES-12_v1.appx",
+            "Arm64PackageUrl": null,
+            "PackageFamilyName": "46932SUSE.SUSELinuxEnterpriseServer12SP2_022rs5jcyhyac"
         },
         {
             "Name": "SLES-15",
             "FriendlyName": "SUSE Linux Enterprise Server v15",
             "StoreAppId": "9NJFZK00FGKV",
             "Amd64": true,
-            "Arm64": false
+            "Arm64": false,
+            "Amd64PackageUrl": null,
+            "Arm64PackageUrl": null,
+            "PackageFamilyName": null
         },
         {
             "Name": "Ubuntu-18.04",
             "FriendlyName": "Ubuntu 18.04 LTS",
             "StoreAppId": "9N9TNGVNDL3Q",
             "Amd64": true,
-            "Arm64": true
+            "Arm64": true,
+            "Amd64PackageUrl": "https://wsldownload.azureedge.net/Ubuntu_1804.2019.522.0_x64.appx",
+            "Arm64PackageUrl": "https://wsldownload.azureedge.net/Ubuntu_1804.2019.522.0_ARM64.appx",
+            "PackageFamilyName": "CanonicalGroupLimited.Ubuntu18.04onWindows_79rhkp1fndgsc"
         },
         {
             "Name": "Ubuntu-20.04",
             "FriendlyName": "Ubuntu 20.04 LTS",
             "StoreAppId": "9N6SVWS3RX71",
             "Amd64": true,
-<<<<<<< HEAD
-            "Arm64": true
-=======
             "Arm64": true,
             "Amd64PackageUrl": "https://wsldownload.azureedge.net/Ubuntu_2004.2020.424.0_x64.appx",
             "Arm64PackageUrl": "https://wsldownload.azureedge.net/Ubuntu_2004.2020.424.0_ARM64.appx",
             "PackageFamilyName": "CanonicalGroupLimited.Ubuntu20.04onWindows_79rhkp1fndgs"
->>>>>>> aad5512c
         }
     ]
 }