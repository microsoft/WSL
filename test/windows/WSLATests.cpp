--- conflicted
+++ resolved
@@ -1069,28 +1069,17 @@
         VERIFY_ARE_EQUAL(RunCommand(vm.get(), {"/bin/bash", "-c", "lsmod | grep ^xsk_diag"}), 0);
     }
 
-<<<<<<< HEAD
-        TEST_METHOD(CreateSessionSmokeTest)
-=======
     TEST_METHOD(CreateSessionSmokeTest)
->>>>>>> cedbb94d
     {
         wil::com_ptr<IWSLAUserSession> userSession;
         VERIFY_SUCCEEDED(CoCreateInstance(__uuidof(WSLAUserSession), nullptr, CLSCTX_LOCAL_SERVER, IID_PPV_ARGS(&userSession)));
         wsl::windows::common::security::ConfigureForCOMImpersonation(userSession.get());
 
-<<<<<<< HEAD
         WSLA_SESSION_CONFIGURATION settings{L"my-display-name"};
         wil::com_ptr<IWSLASession> session;
 
         VIRTUAL_MACHINE_SETTINGS vmSettings;
         VERIFY_SUCCEEDED(userSession->CreateSession(&settings, &vmSettings, &session));
-=======
-        WSLA_SESSION_SETTINGS settings{L"my-display-name"};
-        wil::com_ptr<IWSLASession> session;
-
-        VERIFY_SUCCEEDED(userSession->CreateSession(&settings, &session));
->>>>>>> cedbb94d
 
         wil::unique_cotaskmem_string returnedDisplayName;
         VERIFY_SUCCEEDED(session->GetDisplayName(&returnedDisplayName));
