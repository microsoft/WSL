/*++

Copyright (c) Microsoft. All rights reserved.

Module Name:

    WSLATests.cpp

Abstract:

    This file contains test cases for the WSLA API.

--*/

#include "precomp.h"
#include "Common.h"
#include "WSLAApi.h"
#include "wslaservice.h"
#include "WSLAProcessLauncher.h"
#include "WSLAContainerLauncher.h"
#include "WslCoreFilesystem.h"

using namespace wsl::windows::common::registry;
using wsl::windows::common::ProcessFlags;
using wsl::windows::common::RunningWSLAContainer;
using wsl::windows::common::RunningWSLAProcess;
using wsl::windows::common::WSLAContainerLauncher;
using wsl::windows::common::WSLAProcessLauncher;
using wsl::windows::common::relay::OverlappedIOHandle;
using wsl::windows::common::relay::WriteHandle;

DEFINE_ENUM_FLAG_OPERATORS(WSLAFeatureFlags);

class WSLATests
{
    WSL_TEST_CLASS(WSLATests)
    wil::unique_couninitialize_call coinit = wil::CoInitializeEx();
    WSADATA Data;
    std::filesystem::path testVhd;

    TEST_CLASS_SETUP(TestClassSetup)
    {
        THROW_IF_WIN32_ERROR(WSAStartup(MAKEWORD(2, 2), &Data));

        auto distroKey = OpenDistributionKey(LXSS_DISTRO_NAME_TEST_L);

        auto vhdPath = wsl::windows::common::registry::ReadString(distroKey.get(), nullptr, L"BasePath");
        testVhd = std::filesystem::path{vhdPath} / "ext4.vhdx";

        WslShutdown();
        return true;
    }

    TEST_CLASS_CLEANUP(TestClassCleanup)
    {
        return true;
    }

    static WSLA_SESSION_SETTINGS GetDefaultSessionSettings()
    {
        WSLA_SESSION_SETTINGS settings{};
        settings.DisplayName = L"wsla-test";
        settings.CpuCount = 4;
        settings.MemoryMb = 2024;
        settings.BootTimeoutMs = 30 * 1000;
        return settings;
    }

    wil::com_ptr<IWSLASession> CreateSession(const WSLA_SESSION_SETTINGS& sessionSettings = GetDefaultSessionSettings())
    {
        wil::com_ptr<IWSLAUserSession> userSession;
        VERIFY_SUCCEEDED(CoCreateInstance(__uuidof(WSLAUserSession), nullptr, CLSCTX_LOCAL_SERVER, IID_PPV_ARGS(&userSession)));
        wsl::windows::common::security::ConfigureForCOMImpersonation(userSession.get());

        wil::com_ptr<IWSLASession> session;

        VERIFY_SUCCEEDED(userSession->CreateSession(&sessionSettings, &session));
        wsl::windows::common::security::ConfigureForCOMImpersonation(session.get());

        return session;
    }

    TEST_METHOD(GetVersion)
    {
        wil::com_ptr<IWSLAUserSession> userSession;
        VERIFY_SUCCEEDED(CoCreateInstance(__uuidof(WSLAUserSession), nullptr, CLSCTX_LOCAL_SERVER, IID_PPV_ARGS(&userSession)));

        WSLA_VERSION version{};

        VERIFY_SUCCEEDED(userSession->GetVersion(&version));

        VERIFY_ARE_EQUAL(version.Major, WSL_PACKAGE_VERSION_MAJOR);
        VERIFY_ARE_EQUAL(version.Minor, WSL_PACKAGE_VERSION_MINOR);
        VERIFY_ARE_EQUAL(version.Revision, WSL_PACKAGE_VERSION_REVISION);
    }

    RunningWSLAProcess::ProcessResult RunCommand(IWSLASession* session, const std::vector<std::string>& command, int timeout = 600000)
    {
        WSLAProcessLauncher process(command[0], command);

        return process.Launch(*session).WaitAndCaptureOutput();
    }

    RunningWSLAProcess::ProcessResult ExpectCommandResult(
        IWSLASession* session, const std::vector<std::string>& command, int expectResult, bool expectSignal = false, int timeout = 600000)
    {
        auto result = RunCommand(session, command, timeout);

        if (result.Signalled != expectSignal)
        {
            auto cmd = wsl::shared::string::Join(command, ' ');

            if (expectSignal)
            {
                LogError(
                    "Command: %hs didn't get signalled as expected. ExitCode: %i, Stdout: '%hs', Stderr: '%hs'",
                    cmd.c_str(),
                    result.Code,
                    result.Output[1].c_str(),
                    result.Output[2].c_str());
            }
            else
            {
                LogError(
                    "Command: %hs didn't receive an unexpected signal: %i. Stdout: '%hs', Stderr: '%hs'",
                    cmd.c_str(),
                    result.Code,
                    result.Output[1].c_str(),
                    result.Output[2].c_str());
            }
        }

        if (result.Code != expectResult)
        {
            auto cmd = wsl::shared::string::Join(command, ' ');
            LogError(
                "Command: %hs didn't return expected code (%i). ExitCode: %i, Stdout: '%hs', Stderr: '%hs'",
                cmd.c_str(),
                expectResult,
                result.Code,
                result.Output[1].c_str(),
                result.Output[2].c_str());
        }

        return result;
    }

    void ValidateProcessOutput(RunningWSLAProcess& process, const std::map<int, std::string>& expectedOutput, int expectedResult = 0)
    {
        auto result = process.WaitAndCaptureOutput();

        if (result.Code != expectedResult)
        {
            LogError(
                "Comman didn't return expected code (%i). ExitCode: %i, Stdout: '%hs', Stderr: '%hs'",
                expectedResult,
                result.Code,
                result.Output[1].c_str(),
                result.Output[2].c_str());

            return;
        }

        for (const auto& [fd, expected] : expectedOutput)
        {
            auto it = result.Output.find(fd);
            if (it == result.Output.end())
            {
                LogError("Expected output on fd %i, but none found.", fd);
                return;
            }

            if (it->second != expected)
            {
                LogError("Unexpected output on fd %i. Expected: '%hs', Actual: '%hs'", fd, expected.c_str(), it->second.c_str());
            }
        }
    }

    TEST_METHOD(ListSessionsReturnsSessionWithDisplayName)
    {
        WSL2_TEST_ONLY();

        auto settings = GetDefaultSessionSettings();
        settings.DisplayName = L"wsla-test-list";

        wil::com_ptr<IWSLAUserSession> userSession;
        VERIFY_SUCCEEDED(CoCreateInstance(__uuidof(WSLAUserSession), nullptr, CLSCTX_LOCAL_SERVER, IID_PPV_ARGS(&userSession)));

        wsl::windows::common::security::ConfigureForCOMImpersonation(userSession.get());

        wil::com_ptr<IWSLASession> session;
        VERIFY_SUCCEEDED(userSession->CreateSession(&settings, &session));

        // Act: list sessions
        wil::unique_cotaskmem_array_ptr<WSLA_SESSION_INFORMATION> sessions;
        VERIFY_SUCCEEDED(userSession->ListSessions(&sessions, sessions.size_address<ULONG>()));

        // Assert
        VERIFY_ARE_EQUAL(sessions.size(), 1u);
        const auto& info = sessions[0];

        // SessionId is implementation detail (starts at 1), so we only assert DisplayName here.
        VERIFY_ARE_EQUAL(std::wstring(info.DisplayName), std::wstring(L"wsla-test-list"));
    }

    TEST_METHOD(OpenSessionByNameFindsExistingSession)
    {
        WSL2_TEST_ONLY();

        auto settings = GetDefaultSessionSettings();
        settings.DisplayName = L"wsla-open-by-name-test";

        wil::com_ptr<IWSLAUserSession> userSession;
        VERIFY_SUCCEEDED(CoCreateInstance(__uuidof(WSLAUserSession), nullptr, CLSCTX_LOCAL_SERVER, IID_PPV_ARGS(&userSession)));

        wsl::windows::common::security::ConfigureForCOMImpersonation(userSession.get());

        wil::com_ptr<IWSLASession> created;
        VERIFY_SUCCEEDED(userSession->CreateSession(&settings, &created));

        // Act: open by the same display name
        wil::com_ptr<IWSLASession> opened;
        VERIFY_SUCCEEDED(userSession->OpenSessionByName(L"wsla-open-by-name-test", &opened));
        VERIFY_IS_NOT_NULL(opened.get());

        // And verify we get ERROR_NOT_FOUND for a nonexistent name
        wil::com_ptr<IWSLASession> notFound;
        auto hr = userSession->OpenSessionByName(L"this-name-does-not-exist", &notFound);
        VERIFY_ARE_EQUAL(hr, HRESULT_FROM_WIN32(ERROR_NOT_FOUND));
    }

    TEST_METHOD(CustomDmesgOutput)
    {
        WSL2_TEST_ONLY();

        auto createVmWithDmesg = [this](bool earlyBootLogging) {
            auto [read, write] = CreateSubprocessPipe(false, false);

            auto settings = GetDefaultSessionSettings();
            settings.DmesgOutput = (ULONG) reinterpret_cast<ULONG_PTR>(write.get());
            WI_SetFlagIf(settings.FeatureFlags, WslaFeatureFlagsEarlyBootDmesg, earlyBootLogging);

            std::vector<char> dmesgContent;
            auto readDmesg = [read = read.get(), &dmesgContent]() mutable {
                DWORD Offset = 0;

                constexpr auto bufferSize = 1024;
                while (true)
                {
                    dmesgContent.resize(Offset + bufferSize);

                    DWORD Read{};
                    if (!ReadFile(read, &dmesgContent[Offset], bufferSize, &Read, nullptr))
                    {
                        LogInfo("ReadFile() failed: %lu", GetLastError());
                    }

                    if (Read == 0)
                    {
                        break;
                    }

                    Offset += Read;
                }
            };

            std::thread thread(readDmesg); // Needs to be created before the VM starts, to avoid a pipe deadlock.

            auto session = CreateSession(settings);
            auto detach = wil::scope_exit_log(WI_DIAGNOSTICS_INFO, [&]() {
                session->Shutdown(30 * 1000);
                if (thread.joinable())
                {
                    thread.join();
                }
            });

            write.reset();

            ExpectCommandResult(session.get(), {"/bin/sh", "-c", "echo DmesgTest > /dev/kmsg"}, 0);

            VERIFY_ARE_EQUAL(session->Shutdown(30 * 1000), S_OK);
            detach.reset();

            auto contentString = std::string(dmesgContent.begin(), dmesgContent.end());

            VERIFY_ARE_NOT_EQUAL(contentString.find("Run /init as init process"), std::string::npos);
            VERIFY_ARE_NOT_EQUAL(contentString.find("DmesgTest"), std::string::npos);

            return contentString;
        };

        auto validateFirstDmesgLine = [](const std::string& dmesg, const char* expected) {
            auto firstLf = dmesg.find("\n");
            VERIFY_ARE_NOT_EQUAL(firstLf, std::string::npos);
            VERIFY_IS_TRUE(dmesg.find(expected) < firstLf);
        };

        // Dmesg without early boot logging
        {
            auto dmesg = createVmWithDmesg(false);

            // Verify that the first line is "brd: module loaded";
            validateFirstDmesgLine(dmesg, "brd: module loaded");
        }

        // Dmesg with early boot logging
        {
            auto dmesg = createVmWithDmesg(true);
            validateFirstDmesgLine(dmesg, "Linux version");
        }
    }

    TEST_METHOD(TerminationCallback)
    {
        WSL2_TEST_ONLY();

        class DECLSPEC_UUID("7BC4E198-6531-4FA6-ADE2-5EF3D2A04DFF") CallbackInstance
            : public Microsoft::WRL::RuntimeClass<Microsoft::WRL::RuntimeClassFlags<Microsoft::WRL::ClassicCom>, ITerminationCallback, IFastRundown>
        {

        public:
            CallbackInstance(std::function<void(WSLAVirtualMachineTerminationReason, LPCWSTR)>&& callback) :
                m_callback(std::move(callback))
            {
            }

            HRESULT OnTermination(WSLAVirtualMachineTerminationReason Reason, LPCWSTR Details) override
            {
                m_callback(Reason, Details);
                return S_OK;
            }

        private:
            std::function<void(WSLAVirtualMachineTerminationReason, LPCWSTR)> m_callback;
        };

        std::promise<std::pair<WSLAVirtualMachineTerminationReason, std::wstring>> promise;

        CallbackInstance callback{[&](WSLAVirtualMachineTerminationReason reason, LPCWSTR details) {
            promise.set_value(std::make_pair(reason, details));
        }};

        WSLA_SESSION_SETTINGS sessionSettings = GetDefaultSessionSettings();
        sessionSettings.TerminationCallback = &callback;

        auto session = CreateSession(sessionSettings);

        wil::com_ptr<IWSLAVirtualMachine> vm;
        VERIFY_SUCCEEDED(session->GetVirtualMachine(&vm));
        VERIFY_SUCCEEDED(vm->Shutdown(30 * 1000));
        auto future = promise.get_future();
        auto result = future.wait_for(std::chrono::seconds(30));
        auto [reason, details] = future.get();
        VERIFY_ARE_EQUAL(reason, WSLAVirtualMachineTerminationReasonShutdown);
        VERIFY_ARE_NOT_EQUAL(details, L"");
    }

    TEST_METHOD(InteractiveShell)
    {
        WSL2_TEST_ONLY();

        auto session = CreateSession();

        WSLAProcessLauncher launcher("/bin/sh", {"/bin/sh"}, {"TERM=xterm-256color"}, ProcessFlags::None);
        launcher.AddFd(WSLA_PROCESS_FD{.Fd = 0, .Type = WSLAFdTypeTerminalInput});
        launcher.AddFd(WSLA_PROCESS_FD{.Fd = 1, .Type = WSLAFdTypeTerminalOutput});
        launcher.AddFd(WSLA_PROCESS_FD{.Fd = 2, .Type = WSLAFdTypeTerminalControl});

        auto process = launcher.Launch(*session);

        wil::unique_handle ttyInput = process.GetStdHandle(0);
        wil::unique_handle ttyOutput = process.GetStdHandle(1);

        auto validateTtyOutput = [&](const std::string& expected) {
            std::string buffer(expected.size(), '\0');

            DWORD offset = 0;

            while (offset < buffer.size())
            {
                DWORD bytesRead{};
                VERIFY_IS_TRUE(ReadFile(ttyOutput.get(), buffer.data() + offset, static_cast<DWORD>(buffer.size() - offset), &bytesRead, nullptr));

                offset += bytesRead;
            }

            buffer.resize(offset);
            VERIFY_ARE_EQUAL(buffer, expected);
        };

        auto writeTty = [&](const std::string& content) {
            VERIFY_IS_TRUE(WriteFile(ttyInput.get(), content.data(), static_cast<DWORD>(content.size()), nullptr, nullptr));
        };

        // Expect the shell prompt to be displayed
        validateTtyOutput("/ #");
        writeTty("echo OK\n");
        validateTtyOutput(" echo OK\r\nOK");

        // Exit the shell
        writeTty("exit\n");

        VERIFY_IS_TRUE(process.GetExitEvent().wait(30 * 1000));
    }

    TEST_METHOD(NATNetworking)
    {
        WSL2_TEST_ONLY();

        auto settings = GetDefaultSessionSettings();
        settings.NetworkingMode = WSLANetworkingModeNAT;

        auto session = CreateSession(settings);

        // Validate that eth0 has an ip address
        ExpectCommandResult(
            session.get(),
            {"/bin/sh",
             "-c",
             "ip a  show dev eth0 | grep -iF 'inet ' |  grep -E '[0-9]{1,3}\\.[0-9]{1,3}\\.[0-9]{1,3}\\.[0-9]{1,3}'"},
            0);

        ExpectCommandResult(session.get(), {"/bin/grep", "-iF", "nameserver", "/etc/resolv.conf"}, 0);
    }

    TEST_METHOD(NATNetworkingWithDnsTunneling)
    {
        WSL2_TEST_ONLY();

        auto settings = GetDefaultSessionSettings();
        settings.NetworkingMode = WSLANetworkingModeNAT;
        WI_SetFlag(settings.FeatureFlags, WslaFeatureFlagsDnsTunneling);

        auto session = CreateSession(settings);

        // Validate that eth0 has an ip address
        ExpectCommandResult(
            session.get(),
            {"/bin/sh",
             "-c",
             "ip a  show dev eth0 | grep -iF 'inet ' |  grep -E '[0-9]{1,3}\\.[0-9]{1,3}\\.[0-9]{1,3}\\.[0-9]{1,3}'"},
            0);

        // Verify that /etc/resolv.conf is correctly configured.
        auto result = ExpectCommandResult(session.get(), {"/bin/grep", "-iF", "nameserver ", "/etc/resolv.conf"}, 0);

        VERIFY_ARE_EQUAL(result.Output[1], std::format("nameserver {}\n", LX_INIT_DNS_TUNNELING_IP_ADDRESS));
    }

    TEST_METHOD(OpenFiles)
    {
        WSL2_TEST_ONLY();

        auto session = CreateSession();

        struct FileFd
        {
            int Fd;
            WSLAFdType Flags;
            const char* Path;
        };

        auto createProcess = [&](const std::vector<std::string>& Args, const std::vector<FileFd>& Fds, HRESULT expectedError = S_OK) {
            WSLAProcessLauncher launcher(Args[0], Args, {}, ProcessFlags::None);

            for (const auto& e : Fds)
            {
                launcher.AddFd(WSLA_PROCESS_FD{.Fd = e.Fd, .Type = e.Flags, .Path = e.Path});
            }

            auto [hresult, _, process] = launcher.LaunchNoThrow(*session);
            VERIFY_ARE_EQUAL(hresult, expectedError);

            return std::move(process);
        };

        {
            auto process =
                createProcess({"/bin/cat"}, {{0, WSLAFdTypeLinuxFileInput, "/proc/self/comm"}, {1, WSLAFdTypeDefault, nullptr}});

            VERIFY_ARE_EQUAL(process->WaitAndCaptureOutput().Output[1], "cat\n");
        }

        {

            auto read = [&]() {
                auto process =
                    createProcess({"/bin/cat"}, {{0, WSLAFdTypeLinuxFileInput, "/tmp/output"}, {1, WSLAFdTypeDefault, nullptr}});
                return process->WaitAndCaptureOutput().Output[1];
            };

            // Write to a new file.
            auto process = createProcess(
                {"/bin/cat"},
                {{0, WSLAFdTypeDefault, nullptr},
                 {1, static_cast<WSLAFdType>(WSLAFdTypeLinuxFileOutput | WSLAFdTypeLinuxFileCreate), "/tmp/output"}});

            constexpr auto content = "TestOutput";
            VERIFY_IS_TRUE(WriteFile(process->GetStdHandle(0).get(), content, static_cast<DWORD>(strlen(content)), nullptr, nullptr));

            VERIFY_ARE_EQUAL(process->WaitAndCaptureOutput().Code, 0);

            VERIFY_ARE_EQUAL(read(), content);

            // Append content to the same file
            auto appendProcess = createProcess(
                {"/bin/cat"},
                {{0, WSLAFdTypeDefault, nullptr},
                 {1, static_cast<WSLAFdType>(WSLAFdTypeLinuxFileOutput | WSLAFdTypeLinuxFileAppend), "/tmp/output"}});

            VERIFY_IS_TRUE(WriteFile(appendProcess->GetStdHandle(0).get(), content, static_cast<DWORD>(strlen(content)), nullptr, nullptr));
            VERIFY_ARE_EQUAL(appendProcess->WaitAndCaptureOutput().Code, 0);

            VERIFY_ARE_EQUAL(read(), std::format("{}{}", content, content));

            // Truncate the file
            auto truncProcess = createProcess(
                {"/bin/cat"},
                {{0, WSLAFdTypeDefault, nullptr}, {1, static_cast<WSLAFdType>(WSLAFdTypeLinuxFileOutput), "/tmp/output"}});

            VERIFY_IS_TRUE(WriteFile(truncProcess->GetStdHandle(0).get(), content, static_cast<DWORD>(strlen(content)), nullptr, nullptr));
            VERIFY_ARE_EQUAL(truncProcess->WaitAndCaptureOutput().Code, 0);

            VERIFY_ARE_EQUAL(read(), content);
        }

        // Test various error paths
        {
            createProcess({"/bin/cat"}, {{0, static_cast<WSLAFdType>(WSLAFdTypeLinuxFileOutput), "/tmp/DoesNotExist"}}, E_FAIL);
            createProcess({"/bin/cat"}, {{0, static_cast<WSLAFdType>(WSLAFdTypeLinuxFileOutput), nullptr}}, E_INVALIDARG);
            createProcess({"/bin/cat"}, {{0, static_cast<WSLAFdType>(WSLAFdTypeDefault), "should-be-null"}}, E_INVALIDARG);
            createProcess({"/bin/cat"}, {{0, static_cast<WSLAFdType>(WSLAFdTypeDefault | WSLAFdTypeLinuxFileOutput), nullptr}}, E_INVALIDARG);
            createProcess({"/bin/cat"}, {{0, static_cast<WSLAFdType>(WSLAFdTypeLinuxFileAppend), nullptr}}, E_INVALIDARG);
            createProcess({"/bin/cat"}, {{0, static_cast<WSLAFdType>(WSLAFdTypeLinuxFileInput | WSLAFdTypeLinuxFileAppend), nullptr}}, E_INVALIDARG);
        }

        // Validate that read & write modes are respected
        {
            auto process = createProcess(
                {"/bin/cat"},
                {{0, WSLAFdTypeLinuxFileInput, "/proc/self/comm"}, {1, WSLAFdTypeLinuxFileInput, "/tmp/output"}, {2, WSLAFdTypeDefault, nullptr}});

            auto result = process->WaitAndCaptureOutput();
            VERIFY_ARE_EQUAL(result.Output[2], "cat: write error: Bad file descriptor\n");
            VERIFY_ARE_EQUAL(result.Code, 1);
        }

        {
            auto process = createProcess({"/bin/cat"}, {{0, WSLAFdTypeLinuxFileOutput, "/tmp/output"}, {2, WSLAFdTypeDefault, nullptr}});
            auto result = process->WaitAndCaptureOutput();

            VERIFY_ARE_EQUAL(result.Output[2], "cat: read error: Bad file descriptor\n");
            VERIFY_ARE_EQUAL(result.Code, 1);
        }
    }

    TEST_METHOD(NATPortMapping)
    {
        WSL2_TEST_ONLY();

        // TODO: Enable again once socat is available in the runtime VHD.
        LogSkipped("Skipping test since socat is required in the runtime VHD");
        return;

        auto settings = GetDefaultSessionSettings();
        settings.RootVhdOverride = testVhd.c_str(); // socat is required to run this test case.
        settings.RootVhdTypeOverride = "ext4";
        settings.NetworkingMode = WSLANetworkingModeNAT;

        auto session = CreateSession(settings);

        wil::com_ptr<IWSLAVirtualMachine> vm;
        VERIFY_SUCCEEDED(session->GetVirtualMachine(&vm));

        auto waitForOutput = [](HANDLE Handle, const char* Content) {
            std::string output;
            DWORD index = 0;
            while (true) // TODO: timeout
            {
                constexpr auto bufferSize = 100;

                output.resize(output.size() + bufferSize);
                DWORD bytesRead = 0;
                if (!ReadFile(Handle, &output[index], bufferSize, &bytesRead, nullptr))
                {
                    LogError("ReadFile failed with %lu", GetLastError());
                    VERIFY_FAIL();
                }

                output.resize(index + bytesRead);

                if (bytesRead == 0)
                {
                    LogError("Process exited, output: %hs", output.c_str());
                    VERIFY_FAIL();
                }

                index += bytesRead;
                if (output.find(Content) != std::string::npos)
                {
                    break;
                }
            }
        };

        auto listen = [&](short port, const char* content, bool ipv6) {
            auto cmd = std::format("echo -n '{}' | /usr/bin/socat -dd TCP{}-LISTEN:{},reuseaddr -", content, ipv6 ? "6" : "", port);
            auto process = WSLAProcessLauncher("/bin/sh", {"/bin/sh", "-c", cmd}).Launch(*session);
            waitForOutput(process.GetStdHandle(2).get(), "listening on");

            return process;
        };

        auto connectAndRead = [&](short port, int family) -> std::string {
            SOCKADDR_INET addr{};
            addr.si_family = family;
            INETADDR_SETLOOPBACK((PSOCKADDR)&addr);
            SS_PORT(&addr) = htons(port);

            wil::unique_socket hostSocket{socket(family, SOCK_STREAM, IPPROTO_TCP)};
            THROW_LAST_ERROR_IF(!hostSocket);
            THROW_LAST_ERROR_IF(connect(hostSocket.get(), reinterpret_cast<SOCKADDR*>(&addr), sizeof(addr)) == SOCKET_ERROR);

            return ReadToString(hostSocket.get());
        };

        auto expectContent = [&](short port, int family, const char* expected) {
            auto content = connectAndRead(port, family);
            VERIFY_ARE_EQUAL(content, expected);
        };

        auto expectNotBound = [&](short port, int family) {
            auto result = wil::ResultFromException([&]() { connectAndRead(port, family); });

            VERIFY_ARE_EQUAL(result, HRESULT_FROM_WIN32(WSAECONNREFUSED));
        };

        // Map port
        VERIFY_SUCCEEDED(vm->MapPort(AF_INET, 1234, 80, false));

        // Validate that the same port can't be bound twice
        VERIFY_ARE_EQUAL(vm->MapPort(AF_INET, 1234, 80, false), HRESULT_FROM_WIN32(ERROR_ALREADY_EXISTS));

        // Check simple case
        listen(80, "port80", false);
        expectContent(1234, AF_INET, "port80");

        // Validate that same port mapping can be reused
        listen(80, "port80", false);
        expectContent(1234, AF_INET, "port80");

        // Validate that the connection is immediately reset if the port is not bound on the linux side
        expectContent(1234, AF_INET, "");

        // Add a ipv6 binding
        VERIFY_SUCCEEDED(vm->MapPort(AF_INET6, 1234, 80, false));

        // Validate that ipv6 bindings work as well.
        listen(80, "port80ipv6", true);
        expectContent(1234, AF_INET6, "port80ipv6");

        // Unmap the ipv4 port
        VERIFY_SUCCEEDED(vm->MapPort(AF_INET, 1234, 80, true));

        // Verify that a proper error is returned if the mapping doesn't exist
        VERIFY_ARE_EQUAL(vm->MapPort(AF_INET, 1234, 80, true), HRESULT_FROM_WIN32(ERROR_NOT_FOUND));

        // Unmap the v6 port
        VERIFY_SUCCEEDED(vm->MapPort(AF_INET6, 1234, 80, true));

        // Map another port as v6 only
        VERIFY_SUCCEEDED(vm->MapPort(AF_INET6, 1235, 81, false));

        listen(81, "port81ipv6", true);
        expectContent(1235, AF_INET6, "port81ipv6");
        expectNotBound(1235, AF_INET);

        VERIFY_SUCCEEDED(vm->MapPort(AF_INET6, 1235, 81, true));
        VERIFY_ARE_EQUAL(vm->MapPort(AF_INET6, 1235, 81, true), HRESULT_FROM_WIN32(ERROR_NOT_FOUND));
        expectNotBound(1235, AF_INET6);

        // Create a forking relay and stress test
        VERIFY_SUCCEEDED(vm->MapPort(AF_INET, 1234, 80, false));

        auto process =
            WSLAProcessLauncher{"/usr/bin/socat", {"/usr/bin/socat", "-dd", "TCP-LISTEN:80,fork,reuseaddr", "system:'echo -n OK'"}}
                .Launch(*session);

        waitForOutput(process.GetStdHandle(2).get(), "listening on");

        for (auto i = 0; i < 100; i++)
        {
            expectContent(1234, AF_INET, "OK");
        }

        VERIFY_SUCCEEDED(vm->MapPort(AF_INET, 1234, 80, true));
    }

    TEST_METHOD(StuckVmTermination)
    {
        WSL2_TEST_ONLY();

        auto session = CreateSession();

        // Create a 'stuck' process
        auto process = WSLAProcessLauncher{"/bin/cat", {"/bin/cat"}, {}, ProcessFlags::Stdin | ProcessFlags::Stdout}.Launch(*session);

        // Stop the service
        StopWslaService();
    }

    TEST_METHOD(WindowsMounts)
    {
        WSL2_TEST_ONLY();

        auto session = CreateSession();

        wil::com_ptr<IWSLAVirtualMachine> vm;
        VERIFY_SUCCEEDED(session->GetVirtualMachine(&vm));
        wsl::windows::common::security::ConfigureForCOMImpersonation(vm.get());

        auto expectMount = [&](const std::string& target, const std::optional<std::string>& options) {
            auto cmd = std::format("set -o pipefail ; findmnt '{}' | tail  -n 1", target);

            auto result = ExpectCommandResult(session.get(), {"/bin/sh", "-c", cmd}, options.has_value() ? 0 : 1);

            const auto& output = result.Output[1];
            const auto& error = result.Output[2];

            if (result.Code != (options.has_value() ? 0 : 1))
            {
                LogError("%hs failed. code=%i, output: %hs, error: %hs", cmd.c_str(), result.Code, output.c_str(), error.c_str());
                VERIFY_FAIL();
            }

            if (options.has_value() && !PathMatchSpecA(output.c_str(), options->c_str()))
            {
                std::wstring message = std::format(L"Output: '{}' didn't match pattern: '{}'", output, options.value());
                VERIFY_FAIL(message.c_str());
            }
        };

        auto testFolder = std::filesystem::current_path() / "test-folder";
        std::filesystem::create_directories(testFolder);
        auto cleanup = wil::scope_exit_log(WI_DIAGNOSTICS_INFO, [&]() { std::filesystem::remove_all(testFolder); });

        // Validate writeable mount.
        {
            VERIFY_SUCCEEDED(vm->MountWindowsFolder(testFolder.c_str(), "/win-path", false));
            expectMount("/win-path", "/win-path*9p*rw,relatime,aname=*,cache=5,access=client,msize=65536,trans=fd,rfd=*,wfd=*");

            // Validate that mount can't be stacked on each other
            VERIFY_ARE_EQUAL(vm->MountWindowsFolder(testFolder.c_str(), "/win-path", false), HRESULT_FROM_WIN32(ERROR_ALREADY_EXISTS));

            // Validate that folder is writeable from linux
            ExpectCommandResult(session.get(), {"/bin/sh", "-c", "echo -n content > /win-path/file.txt && sync"}, 0);
            VERIFY_ARE_EQUAL(ReadFileContent(testFolder / "file.txt"), L"content");

            VERIFY_SUCCEEDED(vm->UnmountWindowsFolder("/win-path"));
            expectMount("/win-path", {});
        }

        // Validate read-only mount.
        {
            VERIFY_SUCCEEDED(vm->MountWindowsFolder(testFolder.c_str(), "/win-path", true));
            expectMount("/win-path", "/win-path*9p*rw,relatime,aname=*,cache=5,access=client,msize=65536,trans=fd,rfd=*,wfd=*");

            // Validate that folder is not writeable from linux
            ExpectCommandResult(session.get(), {"/bin/sh", "-c", "echo -n content > /win-path/file.txt"}, 1);

            VERIFY_SUCCEEDED(vm->UnmountWindowsFolder("/win-path"));
            expectMount("/win-path", {});
        }

        // Validate various error paths
        {
            VERIFY_ARE_EQUAL(vm->MountWindowsFolder(L"relative-path", "/win-path", true), E_INVALIDARG);
            VERIFY_ARE_EQUAL(vm->MountWindowsFolder(L"C:\\does-not-exist", "/win-path", true), HRESULT_FROM_WIN32(ERROR_PATH_NOT_FOUND));
            VERIFY_ARE_EQUAL(vm->UnmountWindowsFolder("/not-mounted"), HRESULT_FROM_WIN32(ERROR_NOT_FOUND));
            VERIFY_ARE_EQUAL(vm->UnmountWindowsFolder("/proc"), HRESULT_FROM_WIN32(ERROR_NOT_FOUND));

            // Validate that folders that are manually unmounted from the guest are handled properly
            VERIFY_SUCCEEDED(vm->MountWindowsFolder(testFolder.c_str(), "/win-path", true));
            expectMount("/win-path", "/win-path*9p*rw,relatime,aname=*,cache=5,access=client,msize=65536,trans=fd,rfd=*,wfd=*");

            ExpectCommandResult(session.get(), {"/usr/bin/umount", "/win-path"}, 0);
            VERIFY_SUCCEEDED(vm->UnmountWindowsFolder("/win-path"));
        }
    }

    // This test case validates that no file descriptors are leaked to user processes.
    TEST_METHOD(Fd)
    {
        WSL2_TEST_ONLY();

        auto session = CreateSession();
        auto result =
            ExpectCommandResult(session.get(), {"/bin/sh", "-c", "echo /proc/self/fd/* && (readlink -v /proc/self/fd/* || true)"}, 0);

        // Note: fd/0 is opened by readlink to read the actual content of /proc/self/fd.
        if (!PathMatchSpecA(result.Output[1].c_str(), "/proc/self/fd/0 /proc/self/fd/1 /proc/self/fd/2\n"))
        {
            LogInfo("Found additional fds: %hs", result.Output[1].c_str());
            VERIFY_FAIL();
        }
    }

    TEST_METHOD(GPU)
    {
        WSL2_TEST_ONLY();

        auto settings = GetDefaultSessionSettings();
        WI_SetFlag(settings.FeatureFlags, WslaFeatureFlagsGPU);

        auto session = CreateSession(settings);

        wil::com_ptr<IWSLAVirtualMachine> vm;
        VERIFY_SUCCEEDED(session->GetVirtualMachine(&vm));

        // Validate that the GPU device is available.
        ExpectCommandResult(session.get(), {"/bin/sh", "-c", "test -c /dev/dxg"}, 0);
        auto expectMount = [&](const std::string& target, const std::optional<std::string>& options) {
            auto cmd = std::format("set -o pipefail ; findmnt '{}' | tail  -n 1", target);
            WSLAProcessLauncher launcher{"/bin/sh", {"/bin/sh", "-c", cmd}};

            auto result = launcher.Launch(*session).WaitAndCaptureOutput();
            const auto& output = result.Output[1];
            const auto& error = result.Output[2];
            if (result.Code != (options.has_value() ? 0 : 1))
            {
                LogError("%hs failed. code=%i, output: %hs, error: %hs", cmd.c_str(), result.Code, output.c_str(), error.c_str());
                VERIFY_FAIL();
            }

            if (options.has_value() && !PathMatchSpecA(output.c_str(), options->c_str()))
            {
                std::wstring message = std::format(L"Output: '{}' didn't match pattern: '{}'", output, options.value());
                VERIFY_FAIL(message.c_str());
            }
        };

        expectMount(
            "/usr/lib/wsl/drivers",
            "/usr/lib/wsl/drivers*9p*relatime,aname=*,cache=5,access=client,msize=65536,trans=fd,rfd=*,wfd=*");
        expectMount("/usr/lib/wsl/lib", "/usr/lib/wsl/lib none*overlay ro,relatime,lowerdir=/usr/lib/wsl/lib/packaged*");

        // Validate that the mount points are not writeable.
        VERIFY_ARE_EQUAL(RunCommand(session.get(), {"/usr/bin/touch", "/usr/lib/wsl/drivers/test"}).Code, 1L);
        VERIFY_ARE_EQUAL(RunCommand(session.get(), {"/usr/bin/touch", "/usr/lib/wsl/lib/test"}).Code, 1L);

        // Validate that trying to mount the shares without GPU support disabled fails.
        {
            WI_ClearFlag(settings.FeatureFlags, WslaFeatureFlagsGPU);
            session = CreateSession(settings);

            wil::com_ptr<IWSLAVirtualMachine> vm;
            VERIFY_SUCCEEDED(session->GetVirtualMachine(&vm));

            // Validate that the GPU device is not available.
            expectMount("/usr/lib/wsl/drivers", {});
            expectMount("/usr/lib/wsl/lib", {});
        }
    }

    TEST_METHOD(Modules)
    {
        WSL2_TEST_ONLY();

        auto session = CreateSession();

        // Sanity check.
        ExpectCommandResult(session.get(), {"/bin/sh", "-c", "lsmod | grep ^xsk_diag"}, 1);

        // Validate that modules can be loaded.
        ExpectCommandResult(session.get(), {"/usr/sbin/modprobe", "xsk_diag"}, 0);

        // Validate that xsk_diag is now loaded.
        ExpectCommandResult(session.get(), {"/bin/sh", "-c", "lsmod | grep ^xsk_diag"}, 0);
    }

    TEST_METHOD(CreateRootNamespaceProcess)
    {
        WSL2_TEST_ONLY();

        auto session = CreateSession();

        // Simple case
        {
            auto result = ExpectCommandResult(session.get(), {"/bin/sh", "-c", "echo OK"}, 0);
            VERIFY_ARE_EQUAL(result.Output[1], "OK\n");
            VERIFY_ARE_EQUAL(result.Output[2], "");
        }

        // Stdout + stderr
        {

            auto result = ExpectCommandResult(session.get(), {"/bin/sh", "-c", "echo stdout && (echo stderr 1>& 2)"}, 0);
            VERIFY_ARE_EQUAL(result.Output[1], "stdout\n");
            VERIFY_ARE_EQUAL(result.Output[2], "stderr\n");
        }

        // Write a large stdin buffer and expect it back on stdout.
        {
            std::vector<char> largeBuffer;
            std::string pattern = "ExpectedBufferContent";

            for (size_t i = 0; i < 1024 * 1024; i++)
            {
                largeBuffer.insert(largeBuffer.end(), pattern.begin(), pattern.end());
            }

            WSLAProcessLauncher launcher(
                "/bin/sh", {"/bin/sh", "-c", "cat && (echo completed 1>& 2)"}, {}, ProcessFlags::Stdin | ProcessFlags::Stdout | ProcessFlags::Stderr);

            auto process = launcher.Launch(*session);

            std::unique_ptr<OverlappedIOHandle> writeStdin(new WriteHandle(process.GetStdHandle(0), largeBuffer));
            std::vector<std::unique_ptr<OverlappedIOHandle>> extraHandles;
            extraHandles.emplace_back(std::move(writeStdin));

            auto result = process.WaitAndCaptureOutput(INFINITE, std::move(extraHandles));

            VERIFY_IS_TRUE(std::equal(largeBuffer.begin(), largeBuffer.end(), result.Output[1].begin(), result.Output[1].end()));
            VERIFY_ARE_EQUAL(result.Output[2], "completed\n");
        }

        // Create a stuck process and kill it.
        {
            WSLAProcessLauncher launcher("/bin/cat", {"/bin/cat"}, {}, ProcessFlags::Stdin | ProcessFlags::Stdout | ProcessFlags::Stderr);

            auto process = launcher.Launch(*session);

            // Try to send invalid signal to the process
            VERIFY_ARE_EQUAL(process.Get().Signal(9999), E_FAIL);

            // Send SIGKILL(9) to the process.
            VERIFY_SUCCEEDED(process.Get().Signal(9));

            auto result = process.WaitAndCaptureOutput();
            VERIFY_ARE_EQUAL(result.Code, 9);
            VERIFY_ARE_EQUAL(result.Signalled, true);
            VERIFY_ARE_EQUAL(result.Output[1], "");
            VERIFY_ARE_EQUAL(result.Output[2], "");

            // Validate that process can't be signalled after it exited.
            VERIFY_ARE_EQUAL(process.Get().Signal(9), HRESULT_FROM_WIN32(ERROR_INVALID_STATE));
        }

        // Validate that errno is correctly propagated
        {
            WSLAProcessLauncher launcher("doesnotexist", {});

            auto [hresult, error, process] = launcher.LaunchNoThrow(*session);
            VERIFY_ARE_EQUAL(hresult, E_FAIL);
            VERIFY_ARE_EQUAL(error, 2); // ENOENT
            VERIFY_IS_FALSE(process.has_value());
        }

        {
            WSLAProcessLauncher launcher("/", {});

            auto [hresult, error, process] = launcher.LaunchNoThrow(*session);
            VERIFY_ARE_EQUAL(hresult, E_FAIL);
            VERIFY_ARE_EQUAL(error, 13); // EACCESS
            VERIFY_IS_FALSE(process.has_value());
        }

        {
            WSLAProcessLauncher launcher("/bin/cat", {"/bin/cat"}, {}, ProcessFlags::Stdin | ProcessFlags::Stdout | ProcessFlags::Stderr);

            auto process = launcher.Launch(*session);
            auto dummyHandle = process.GetStdHandle(1);

            // Verify that the same handle can only be acquired once.
            VERIFY_ARE_EQUAL(process.Get().GetStdHandle(1, reinterpret_cast<ULONG*>(&dummyHandle)), HRESULT_FROM_WIN32(ERROR_INVALID_STATE));

            // Verify that trying to acquire a std handle that doesn't exist fails as expected.
            VERIFY_ARE_EQUAL(process.Get().GetStdHandle(3, reinterpret_cast<ULONG*>(&dummyHandle)), HRESULT_FROM_WIN32(ERROR_NOT_FOUND));

            // Validate that the process object correctly handle requests after the VM has terminated.
            VERIFY_SUCCEEDED(session->Shutdown(30 * 1000));
            VERIFY_ARE_EQUAL(process.Get().Signal(9), HRESULT_FROM_WIN32(ERROR_INVALID_STATE));
        }

        {

            // Validate that new processes cannot be created after the VM is terminated.
            const char* executable = "dummy";
            WSLA_PROCESS_OPTIONS options{};
            options.CommandLine = &executable;
            options.Executable = executable;
            options.CommandLineCount = 1;

            wil::com_ptr<IWSLAProcess> process;
            int error{};
            VERIFY_ARE_EQUAL(session->CreateRootNamespaceProcess(&options, &process, &error), HRESULT_FROM_WIN32(ERROR_INVALID_STATE));
            VERIFY_ARE_EQUAL(error, -1);
        }
    }

    TEST_METHOD(CrashDumpCollection)
    {
        WSL2_TEST_ONLY();

        auto session = CreateSession();
        int processId = 0;

        // Cache the existing crash dumps so we can check that a new one is created.
        auto crashDumpsDir = std::filesystem::temp_directory_path() / "wsla-crashes";
        std::set<std::filesystem::path> existingDumps;

        if (std::filesystem::exists(crashDumpsDir))
        {
            existingDumps = {std::filesystem::directory_iterator(crashDumpsDir), std::filesystem::directory_iterator{}};
        }

        // Create a stuck process and crash it.
        {
            WSLAProcessLauncher launcher("/bin/cat", {"/bin/cat"}, {}, ProcessFlags::Stdin | ProcessFlags::Stdout | ProcessFlags::Stderr);

            auto process = launcher.Launch(*session);

            // Get the process id. This is need to identify the crash dump file.
            VERIFY_SUCCEEDED(process.Get().GetPid(&processId));

            // Send SIGSEV(11) to crash the process.
            VERIFY_SUCCEEDED(process.Get().Signal(11));

            auto result = process.WaitAndCaptureOutput();
            VERIFY_ARE_EQUAL(result.Code, 11);
            VERIFY_ARE_EQUAL(result.Signalled, true);
            VERIFY_ARE_EQUAL(result.Output[1], "");
            VERIFY_ARE_EQUAL(result.Output[2], "");

            VERIFY_ARE_EQUAL(process.Get().Signal(9), HRESULT_FROM_WIN32(ERROR_INVALID_STATE));
        }

        // Dumps files are named with the format: wsl-crash-<sessionId>-<pid>-<processname>-<code>.dmp
        // Check if a new file was added in crashDumpsDir matching the pattern and not in existingDumps.
        std::string expectedPattern = std::format("wsl-crash-*-{}-_usr_bin_busybox-11.dmp", processId);

        auto dumpFile = wsl::shared::retry::RetryWithTimeout<std::filesystem::path>(
            [crashDumpsDir, expectedPattern, existingDumps]() {
                for (const auto& entry : std::filesystem::directory_iterator(crashDumpsDir))
                {
                    const auto& filePath = entry.path();
                    if (existingDumps.find(filePath) == existingDumps.end() &&
                        PathMatchSpecA(filePath.filename().string().c_str(), expectedPattern.c_str()))
                    {
                        return filePath;
                    }
                }

                throw wil::ResultException(HRESULT_FROM_WIN32(ERROR_NOT_FOUND));
            },
            std::chrono::milliseconds{100},
            std::chrono::seconds{10});

        // Ensure that the dump file is cleaned up after test completion.
        auto cleanup = wil::scope_exit([&] {
            if (std::filesystem::exists(dumpFile))
            {
                std::filesystem::remove(dumpFile);
            }
        });

        VERIFY_IS_TRUE(std::filesystem::exists(dumpFile));
        VERIFY_IS_TRUE(std::filesystem::file_size(dumpFile) > 0);
    }

    TEST_METHOD(VhdFormatting)
    {
        WSL2_TEST_ONLY();

        auto session = CreateSession();

        constexpr auto formatedVhd = L"test-format-vhd.vhdx";

        // TODO: Replace this by a proper SDK method once it exists
        auto tokenInfo = wil::get_token_information<TOKEN_USER>();
        wsl::core::filesystem::CreateVhd(formatedVhd, 100 * 1024 * 1024, tokenInfo->User.Sid, false, false);

        auto cleanup = wil::scope_exit_log(WI_DIAGNOSTICS_INFO, [&]() {
            LOG_IF_FAILED(session->Shutdown(30 * 1000));
            LOG_IF_WIN32_BOOL_FALSE(DeleteFileW(formatedVhd));
        });

        // Format the disk.
        auto absoluteVhdPath = std::filesystem::absolute(formatedVhd).wstring();
        VERIFY_SUCCEEDED(session->FormatVirtualDisk(absoluteVhdPath.c_str()));

        // Validate error paths.
        VERIFY_ARE_EQUAL(session->FormatVirtualDisk(L"DoesNotExist.vhdx"), E_INVALIDARG);
        VERIFY_ARE_EQUAL(session->FormatVirtualDisk(L"C:\\DoesNotExist.vhdx"), HRESULT_FROM_WIN32(ERROR_FILE_NOT_FOUND));
    }

    TEST_METHOD(CreateContainer)
    {
        WSL2_TEST_ONLY();
        SKIP_TEST_ARM64();

        auto storagePath = std::filesystem::current_path() / "test-storage";

        auto cleanup = wil::scope_exit_log(WI_DIAGNOSTICS_INFO, [&]() {
            std::error_code error;

            std::filesystem::remove_all(storagePath, error);
            if (error)
            {
                LogError("Failed to cleanup storage path %ws: %hs", storagePath.c_str(), error.message().c_str());
            }
        });

        auto settings = GetDefaultSessionSettings();
        settings.NetworkingMode = WSLANetworkingModeNAT;
        settings.StoragePath = storagePath.c_str();
        settings.MaximumStorageSizeMb = 1024;

        auto session = CreateSession(settings);

        // Test a simple container start.
        {
            WSLAContainerLauncher launcher("debian:latest", "test-simple", "echo", {"OK"});
            auto container = launcher.Launch(*session);
            auto process = container.GetInitProcess();

            ValidateProcessOutput(process, {{1, "OK\n"}});
        }

        // Validate that env is correctly wired.
        {
            WSLAContainerLauncher launcher("debian:latest", "test-env", "/bin/sh", {"-c", "echo $testenv"}, {{"testenv=testvalue"}});
            auto container = launcher.Launch(*session);
            auto process = container.GetInitProcess();

            ValidateProcessOutput(process, {{1, "testvalue\n"}});
        }

        {
            WSLAContainerLauncher launcher(
                "debian:latest",
                "test-default-entrypoint",
                "/bin/cat",
                {},
                {},
                WSLA_CONTAINER_NETWORK_TYPE::WSLA_CONTAINER_NETWORK_HOST,
                ProcessFlags::Stdin | ProcessFlags::Stdout | ProcessFlags::Stderr);

            // For now, validate that trying to use stdin without a tty returns the appropriate error.
            auto result = wil::ResultFromException([&]() { auto container = launcher.Launch(*session); });
            VERIFY_ARE_EQUAL(result, HRESULT_FROM_WIN32(ERROR_NOT_SUPPORTED));

            // TODO: nerdctl hangs if stdin is closed without writing to it.
            // Add test coverage for that usecase once the hang is fixed.
            /*
            auto process = container.GetInitProcess();
            auto input = process.GetStdHandle(0);

            std::string shellInput = "foo";
            std::vector<char> inputBuffer{shellInput.begin(), shellInput.end()};

            std::unique_ptr<OverlappedIOHandle> writeStdin(new WriteHandle(std::move(input), inputBuffer));

            std::vector<std::unique_ptr<OverlappedIOHandle>> extraHandles;
            extraHandles.emplace_back(std::move(writeStdin));

            auto result = process.WaitAndCaptureOutput(INFINITE, std::move(extraHandles));

            VERIFY_ARE_EQUAL(result.Output[2], "");
            VERIFY_ARE_EQUAL(result.Output[1], "foo");
            */
        }

        // Validate that stdin is empty if ProcessFlags::Stdin is not passed.
        // TODO: This fails because nerdctl start always seems to hang on stdin.
        /*
        {
            WSLAContainerLauncher launcher("debian:latest", "test-stdin", "/bin/cat");
            auto container = launcher.Launch(*session);
            auto process = container.GetInitProcess();

            ValidateProcessOutput(process, {{1, ""}});
        }*/

        // Validate error paths
        {
            WSLAContainerLauncher launcher("debian:latest", std::string(WSLA_MAX_CONTAINER_NAME_LENGTH + 1, 'a'), "/bin/cat");
            auto [hresult, container] = launcher.LaunchNoThrow(*session);
            VERIFY_ARE_EQUAL(hresult, E_INVALIDARG);
        }

        {
            WSLAContainerLauncher launcher(std::string(WSLA_MAX_IMAGE_NAME_LENGTH + 1, 'a'), "dummy", "/bin/cat");
            auto [hresult, container] = launcher.LaunchNoThrow(*session);
            VERIFY_ARE_EQUAL(hresult, E_INVALIDARG);
        }

        // TODO: Add logic to detect when starting the container fails, and enable this test case.
        {
            WSLAContainerLauncher launcher("invalid-image-name", "dummy", "/bin/cat");
            auto [hresult, container] = launcher.LaunchNoThrow(*session);
            VERIFY_ARE_EQUAL(hresult, E_FAIL); // TODO: Have a nicer error code when the image is not found.
        }
    }

    TEST_METHOD(ContainerState)
    {
        WSL2_TEST_ONLY();
        SKIP_TEST_ARM64();

        auto storagePath = std::filesystem::current_path() / "test-storage";

        auto cleanup = wil::scope_exit_log(WI_DIAGNOSTICS_INFO, [&]() {
            std::error_code error;

            std::filesystem::remove_all(storagePath, error);
            if (error)
            {
                LogError("Failed to cleanup storage path %ws: %hs", storagePath.c_str(), error.message().c_str());
            }
        });

        auto settings = GetDefaultSessionSettings();
        settings.NetworkingMode = WSLANetworkingModeNAT;
        settings.StoragePath = storagePath.c_str();
        settings.MaximumStorageSizeMb = 1024;

        auto session = CreateSession(settings);

        auto expectContainerList = [&](const std::vector<std::tuple<std::string, std::string, WSLA_CONTAINER_STATE>>& expectedContainers) {
            wil::unique_cotaskmem_array_ptr<WSLA_CONTAINER> containers;

            VERIFY_SUCCEEDED(session->ListContainers(&containers, containers.size_address<ULONG>()));
            VERIFY_ARE_EQUAL(expectedContainers.size(), containers.size());

            for (size_t i = 0; i < expectedContainers.size(); i++)
            {
                const auto& [expectedName, expectedImage, expectedState] = expectedContainers[i];
                VERIFY_ARE_EQUAL(expectedName, containers[i].Name);
                VERIFY_ARE_EQUAL(expectedImage, containers[i].Image);
                VERIFY_ARE_EQUAL(expectedState, containers[i].State);
            }
        };

        {
            // Validate that the container list is initially empty.
            expectContainerList({});

            // Start one container and wait for it to exit.
            {
                WSLAContainerLauncher launcher("debian:latest", "exited-container", "echo", {"OK"});
                auto container = launcher.Launch(*session);
                auto process = container.GetInitProcess();

                ValidateProcessOutput(process, {{1, "OK\n"}});
                expectContainerList({{"exited-container", "debian:latest", WslaContainerStateExited}});
            }

            // Create a stuck container.
            WSLAContainerLauncher launcher(
                "debian:latest",
                "test-container-1",
                "sleep",
                {"sleep", "99999"},
                {},
                WSLA_CONTAINER_NETWORK_TYPE::WSLA_CONTAINER_NETWORK_HOST,
                ProcessFlags::Stdout | ProcessFlags::Stderr);

            auto container = launcher.Launch(*session);

            // Verify that the container is in running state.
            VERIFY_ARE_EQUAL(container.State(), WslaContainerStateRunning);
            expectContainerList(
                {{"exited-container", "debian:latest", WslaContainerStateExited},
                 {"test-container-1", "debian:latest", WslaContainerStateRunning}});

            // Kill the container init process and expect it to be in exited state.
            auto initProcess = container.GetInitProcess();
            initProcess.Get().Signal(9);

            // Wait for the process to actually exit.
            wsl::shared::retry::RetryWithTimeout<void>(
                [&]() {
                    initProcess.GetExitState(); // Throw if the process hasn't exited yet.
                },
                std::chrono::milliseconds{100},
                std::chrono::seconds{30});

            // Expect the container to be in exited state.
            VERIFY_ARE_EQUAL(container.State(), WslaContainerStateExited);
            expectContainerList(
                {{"exited-container", "debian:latest", WslaContainerStateExited},
                 {"test-container-1", "debian:latest", WslaContainerStateExited}});

            // Open a new reference to the same container.
            wil::com_ptr<IWSLAContainer> sameContainer;
            VERIFY_SUCCEEDED(session->OpenContainer("test-container-1", &sameContainer));

            // Verify that the state matches.
            WSLA_CONTAINER_STATE state{};
            VERIFY_SUCCEEDED(sameContainer->GetState(&state));
            VERIFY_ARE_EQUAL(state, WslaContainerStateExited);

            VERIFY_SUCCEEDED(container.Get().Delete());
        }

        // Test StopContainer
        {
            // Create a container
            WSLAContainerLauncher launcher(
<<<<<<< HEAD
                "debian:latest",
                "test-container-2",
                "sleep",
                {"sleep", "99999"},
                {},
                WSLA_CONTAINER_NETWORK_TYPE::WSLA_CONTAINER_NETWORK_HOST,
                ProcessFlags::Stdout | ProcessFlags::Stderr);
=======
                "debian:latest", "test-container-2", "sleep", {"sleep", "99999"}, {}, ProcessFlags::Stdout | ProcessFlags::Stderr);
>>>>>>> c7e80fbd

            auto container = launcher.Launch(*session);

            // Verify that the container is in running state.
            VERIFY_ARE_EQUAL(container.State(), WslaContainerStateRunning);

            VERIFY_SUCCEEDED(container.Get().Stop(15, 50000));

            // TODO: Once 'container run' is split into 'container create' + 'container start',
            // validate that Stop() on a container in 'Created' state returns ERROR_INVALID_STATE.

            expectContainerList(
                {{"exited-container", "debian:latest", WslaContainerStateExited},
                 {"test-container-2", "debian:latest", WslaContainerStateExited}});

            // Verify that the container is in exited state.
            VERIFY_ARE_EQUAL(container.State(), WslaContainerStateExited);

            // Verify that deleting a container stopped via Stop() works.
            VERIFY_SUCCEEDED(container.Get().Delete());

            expectContainerList({{"exited-container", "debian:latest", WslaContainerStateExited}});
        }

        // Verify that trying to open a non existing container fails.
        {
            wil::com_ptr<IWSLAContainer> sameContainer;
            VERIFY_ARE_EQUAL(session->OpenContainer("does-not-exist", &sameContainer), HRESULT_FROM_WIN32(ERROR_NOT_FOUND));
        }

        // Validate that container names are unique.
        {
            WSLAContainerLauncher launcher(
                "debian:latest",
                "test-unique-name",
                "sleep",
                {"sleep", "99999"},
                {},
                WSLA_CONTAINER_NETWORK_TYPE::WSLA_CONTAINER_NETWORK_HOST,
                ProcessFlags::Stdout | ProcessFlags::Stderr);

            auto container = launcher.Launch(*session);
            VERIFY_ARE_EQUAL(container.State(), WslaContainerStateRunning);

            // Validate that a container with the same name cannot be started
            VERIFY_ARE_EQUAL(
                WSLAContainerLauncher("debian:latest", "test-unique-name", "echo", {"OK"}).LaunchNoThrow(*session).first,
                HRESULT_FROM_WIN32(ERROR_ALREADY_EXISTS));

            // Validate that running containers can't be deleted.
            VERIFY_ARE_EQUAL(container.Get().Delete(), HRESULT_FROM_WIN32(ERROR_INVALID_STATE));

            // Kill the container.
            auto initProcess = container.GetInitProcess();
            initProcess.Get().Signal(9);

            auto r = initProcess.WaitAndCaptureOutput();
            LogInfo("Output: %hs|%hs", r.Output[1].c_str(), r.Output[2].c_str());

            // Wait for the process to actually exit.
            wsl::shared::retry::RetryWithTimeout<void>(
                [&]() {
                    initProcess.GetExitState(); // Throw if the process hasn't exited yet.
                },
                std::chrono::milliseconds{100},
                std::chrono::seconds{30});

            expectContainerList(
                {{"exited-container", "debian:latest", WslaContainerStateExited},
                 {"test-unique-name", "debian:latest", WslaContainerStateExited}});

            // Verify that calling Stop() on exited containers is a no-op and state remains as WslaContainerStateExited.
            VERIFY_SUCCEEDED(container.Get().Stop(15, 50000));
            VERIFY_ARE_EQUAL(container.State(), WslaContainerStateExited);

            // Verify that stopped containers can be deleted.
            VERIFY_SUCCEEDED(container.Get().Delete());

            // Verify that stopping a deleted container returns ERROR_INVALID_STATE.
            VERIFY_ARE_EQUAL(container.Get().Stop(15, 50000), HRESULT_FROM_WIN32(ERROR_INVALID_STATE));

            // Verify that deleted containers can't be deleted again.
            VERIFY_ARE_EQUAL(container.Get().Delete(), HRESULT_FROM_WIN32(ERROR_INVALID_STATE));

            // Verify that deleted containers don't show up in the container list.
            expectContainerList({{"exited-container", "debian:latest", WslaContainerStateExited}});

            // Verify that the same name can be reused now that the container is deleted.
            WSLAContainerLauncher otherLauncher(
                "debian:latest",
                "test-unique-name",
                "echo",
                {"OK"},
                {},
                WSLA_CONTAINER_NETWORK_TYPE::WSLA_CONTAINER_NETWORK_HOST,
                ProcessFlags::Stdout | ProcessFlags::Stderr);

            auto result = otherLauncher.Launch(*session).GetInitProcess().WaitAndCaptureOutput();
            VERIFY_ARE_EQUAL(result.Output[1], "OK\n");
            VERIFY_ARE_EQUAL(result.Code, 0);
        }
    }

    TEST_METHOD(ContainerNetwork)
    {
        WSL2_TEST_ONLY();
        SKIP_TEST_ARM64();

        auto storagePath = std::filesystem::current_path() / "test-storage";

        auto cleanup = wil::scope_exit_log(WI_DIAGNOSTICS_INFO, [&]() {
            std::error_code error;

            std::filesystem::remove_all(storagePath, error);
            if (error)
            {
                LogError("Failed to cleanup storage path %ws: %hs", storagePath.c_str(), error.message().c_str());
            }
        });

        auto settings = GetDefaultSessionSettings();
        settings.NetworkingMode = WSLANetworkingModeNAT;
        settings.StoragePath = storagePath.c_str();
        settings.MaximumStorageSizeMb = 1024;

        auto session = CreateSession(settings);

        auto expectContainerList = [&](const std::vector<std::tuple<std::string, std::string, WSLA_CONTAINER_STATE>>& expectedContainers) {
            wil::unique_cotaskmem_array_ptr<WSLA_CONTAINER> containers;

            VERIFY_SUCCEEDED(session->ListContainers(&containers, containers.size_address<ULONG>()));
            VERIFY_ARE_EQUAL(expectedContainers.size(), containers.size());

            for (size_t i = 0; i < expectedContainers.size(); i++)
            {
                const auto& [expectedName, expectedImage, expectedState] = expectedContainers[i];
                VERIFY_ARE_EQUAL(expectedName, containers[i].Name);
                VERIFY_ARE_EQUAL(expectedImage, containers[i].Image);
                VERIFY_ARE_EQUAL(expectedState, containers[i].State);
            }
        };

        // Verify that containers launch successfully when host and none are used as network modes
        // TODO: Test bridge network container launch when VHD with bridge cni is ready
        // TODO: Add port mapping related tests when port mapping is implemented
        {
            WSLAContainerLauncher launcher(
                "debian:latest",
                "test-network",
                {},
                {"sleep", "99999"},
                {},
                WSLA_CONTAINER_NETWORK_TYPE::WSLA_CONTAINER_NETWORK_HOST,
                ProcessFlags::Stdout | ProcessFlags::Stderr);

            auto container = launcher.Launch(*session);
            VERIFY_ARE_EQUAL(container.State(), WslaContainerStateRunning);
            auto result = ExpectCommandResult(
                session.get(),
                {"/usr/bin/nerdctl", "inspect", "-f", "'{{ index .Config.Labels \"nerdctl/networks\" }}'", "test-network"},
                0);
            VERIFY_ARE_EQUAL(result.Output[1], "'[\"host\"]'\n");

            VERIFY_SUCCEEDED(container.Get().Stop(15, 50000));

            expectContainerList({{"test-network", "debian:latest", WslaContainerStateExited}});

            // Verify that the container is in exited state.
            VERIFY_ARE_EQUAL(container.State(), WslaContainerStateExited);

            // Verify that deleting a container stopped via Stop() works.
            VERIFY_SUCCEEDED(container.Get().Delete());

            expectContainerList({});
        }

        {
            WSLAContainerLauncher launcher(
                "debian:latest",
                "test-network",
                {},
                {"sleep", "99999"},
                {},
                WSLA_CONTAINER_NETWORK_TYPE::WSLA_CONTAINER_NETWORK_NONE,
                ProcessFlags::Stdout | ProcessFlags::Stderr);

            auto container = launcher.Launch(*session);
            VERIFY_ARE_EQUAL(container.State(), WslaContainerStateRunning);
            auto result = ExpectCommandResult(
                session.get(),
                {"/usr/bin/nerdctl", "inspect", "-f", "'{{ index .Config.Labels \"nerdctl/networks\" }}'", "test-network"},
                0);
            VERIFY_ARE_EQUAL(result.Output[1], "'[\"none\"]'\n");

            VERIFY_SUCCEEDED(container.Get().Stop(15, 50000));

            expectContainerList({{"test-network", "debian:latest", WslaContainerStateExited}});

            // Verify that the container is in exited state.
            VERIFY_ARE_EQUAL(container.State(), WslaContainerStateExited);

            // Verify that deleting a container stopped via Stop() works.
            VERIFY_SUCCEEDED(container.Get().Delete());

            expectContainerList({});
        }

        // Test bridge when ready
        /*
        {
            WSLAContainerLauncher launcher(
                "debian:latest", "test-network", {}, {"sleep", "99999"}, {}, WSLA_CONTAINER_NETWORK_TYPE::WSLA_CONTAINER_NETWORK_BRIDGE, ProcessFlags::Stdout | ProcessFlags::Stderr);

            auto container = launcher.Launch(*session);
            VERIFY_ARE_EQUAL(container.State(), WslaContainerStateRunning);
            auto result = ExpectCommandResult(
                session.get(),
                {"/usr/bin/nerdctl", "inspect", "-f", "'{{ index .Config.Labels \"nerdctl/networks\" }}'", "test-network"},
                0);
            VERIFY_ARE_EQUAL(result.Output[1], "'[\"bridge\"]'\n");

            VERIFY_SUCCEEDED(container.Get().Stop(15, 50000));

            expectContainerList({{"test-network", "debian:latest", WslaContainerStateExited}});

            // Verify that the container is in exited state.
            VERIFY_ARE_EQUAL(container.State(), WslaContainerStateExited);

            // Verify that deleting a container stopped via Stop() works.
            VERIFY_SUCCEEDED(container.Get().Delete());

            expectContainerList({});
        }
        */
    }
};<|MERGE_RESOLUTION|>--- conflicted
+++ resolved
@@ -1310,7 +1310,6 @@
         {
             // Create a container
             WSLAContainerLauncher launcher(
-<<<<<<< HEAD
                 "debian:latest",
                 "test-container-2",
                 "sleep",
@@ -1318,9 +1317,6 @@
                 {},
                 WSLA_CONTAINER_NETWORK_TYPE::WSLA_CONTAINER_NETWORK_HOST,
                 ProcessFlags::Stdout | ProcessFlags::Stderr);
-=======
-                "debian:latest", "test-container-2", "sleep", {"sleep", "99999"}, {}, ProcessFlags::Stdout | ProcessFlags::Stderr);
->>>>>>> c7e80fbd
 
             auto container = launcher.Launch(*session);
 
