/*++

Copyright (c) Microsoft. All rights reserved.

Module Name:

    LSWTests.cpp

Abstract:

    This file contains test cases for the LSW API.

--*/

#include "precomp.h"
#include "Common.h"
#include "LSWApi.h"

using namespace wsl::windows::common::registry;

using unique_vm = wil::unique_any<LSWVirtualMachineHandle, decltype(WslReleaseVirtualMachine), &WslReleaseVirtualMachine>;

class LSWTests
{
    WSL_TEST_CLASS(LSWTests)
    wil::unique_couninitialize_call coinit = wil::CoInitializeEx();
    WSADATA Data;
    std::filesystem::path testVhd;

    TEST_CLASS_SETUP(TestClassSetup)
    {
        THROW_IF_WIN32_ERROR(WSAStartup(MAKEWORD(2, 2), &Data));

        auto distroKey = OpenDistributionKey(LXSS_DISTRO_NAME_TEST_L);

        auto vhdPath = wsl::windows::common::registry::ReadString(distroKey.get(), nullptr, L"BasePath");
        testVhd = std::filesystem::path{vhdPath} / "ext4.vhdx";

        WslShutdown();
        return true;
    }

    TEST_CLASS_CLEANUP(TestClassCleanup)
    {
        return true;
    }

    TEST_METHOD(GetVersion)
    {
        auto coinit = wil::CoInitializeEx();
        WSL_VERSION_INFORMATION version{};

        VERIFY_SUCCEEDED(WslGetVersion(&version));

        VERIFY_ARE_EQUAL(version.Major, WSL_PACKAGE_VERSION_MAJOR);
        VERIFY_ARE_EQUAL(version.Minor, WSL_PACKAGE_VERSION_MINOR);
        VERIFY_ARE_EQUAL(version.Revision, WSL_PACKAGE_VERSION_REVISION);
    }

    std::tuple<int, wil::unique_handle, wil::unique_handle, wil::unique_handle> LaunchCommand(
        LSWVirtualMachineHandle vm, const std::vector<const char*>& command)
    {
        auto copiedCommand = command;
        if (copiedCommand.back() != nullptr)
        {
            copiedCommand.push_back(nullptr);
        }

        std::vector<ProcessFileDescriptorSettings> fds(3);
        fds[0].Number = 0;
        fds[1].Number = 1;
        fds[2].Number = 2;

        CreateProcessSettings createProcessSettings{};
        createProcessSettings.Executable = copiedCommand[0];
        createProcessSettings.Arguments = copiedCommand.data();
        createProcessSettings.FileDescriptors = fds.data();
        createProcessSettings.FdCount = 3;

        int pid = -1;
        VERIFY_SUCCEEDED(WslCreateLinuxProcess(vm, &createProcessSettings, &pid));

        return std::make_tuple(
            pid, wil::unique_handle{fds[0].Handle}, wil::unique_handle(fds[1].Handle), wil::unique_handle{fds[2].Handle});
    }

    int RunCommand(LSWVirtualMachineHandle vm, const std::vector<const char*>& command, int timeout = 600000)
    {
        auto [pid, _, __, ___] = LaunchCommand(vm, command);

        WaitResult result{};
        VERIFY_SUCCEEDED(WslWaitForLinuxProcess(vm, pid, timeout, &result));
        VERIFY_ARE_EQUAL(result.State, ProcessStateExited);
        return result.Code;
    }

    unique_vm CreateVm(const VirtualMachineSettings* settings)
    {
        unique_vm vm{};
        VERIFY_SUCCEEDED(WslCreateVirtualMachine(settings, &vm));

        DiskAttachSettings attachSettings{testVhd.c_str(), true};
        AttachedDiskInformation attachedDisk;

        VERIFY_SUCCEEDED(WslAttachDisk(vm.get(), &attachSettings, &attachedDisk));

        MountSettings mountSettings{attachedDisk.Device, "/mnt", "ext4", "ro", MountFlagsChroot | MountFlagsWriteableOverlayFs};
        VERIFY_SUCCEEDED(WslMount(vm.get(), &mountSettings));

        MountSettings devmountSettings{nullptr, "/dev", "devtmpfs", "", false};
        VERIFY_SUCCEEDED(WslMount(vm.get(), &devmountSettings));

        MountSettings sysmountSettings{nullptr, "/sys", "sysfs", "", false};
        VERIFY_SUCCEEDED(WslMount(vm.get(), &sysmountSettings));

        MountSettings procmountSettings{nullptr, "/proc", "proc", "", false};
        VERIFY_SUCCEEDED(WslMount(vm.get(), &procmountSettings));

        MountSettings ptsMountSettings{nullptr, "/dev/pts", "devpts", "noatime,nosuid,noexec,gid=5,mode=620", false};
        VERIFY_SUCCEEDED(WslMount(vm.get(), &ptsMountSettings));

        return vm;
    }

    TEST_METHOD(CustomDmesgOutput)
    {
<<<<<<< HEAD
        auto createVmWithDmesg = [this](bool earlyBootLogging) {
            auto [read, write] = CreateSubprocessPipe(false, false);

            VirtualMachineSettings settings{};
            settings.CPU.CpuCount = 4;
            settings.DisplayName = L"LSW";
            settings.Memory.MemoryMb = 1024;
            settings.Options.BootTimeoutMs = 30000;
            settings.Options.Dmesg = write.get();
            settings.Options.EnableEarlyBootDmesg = earlyBootLogging;

            std::vector<char> dmesgContent;
            auto readDmesg = [read = read.get(), &dmesgContent]() mutable {
                DWORD Offset = 0;

                constexpr auto bufferSize = 1024;
                while (true)
                {
                    dmesgContent.resize(Offset + bufferSize);
=======
        WSL2_TEST_ONLY();

        auto [read, write] = CreateSubprocessPipe(false, false);

        VirtualMachineSettings settings{};
        settings.CPU.CpuCount = 4;
        settings.DisplayName = L"LSW";
        settings.Memory.MemoryMb = 1024;
        settings.Options.BootTimeoutMs = 30000;
        settings.Options.Dmesg = write.get();

        std::vector<char> dmesgContent;
>>>>>>> 9529e2df

                    DWORD Read{};
                    if (!ReadFile(read, &dmesgContent[Offset], bufferSize, &Read, nullptr))
                    {
                        LogInfo("ReadFile() failed: %lu", GetLastError());
                    }

                    if (Read == 0)
                    {
                        break;
                    }

                    Offset += Read;
                }
            };

            std::thread thread(readDmesg);
            auto vm = CreateVm(&settings);
            auto detach = wil::scope_exit_log(WI_DIAGNOSTICS_INFO, [&]() {
                WslReleaseVirtualMachine(vm);
                if (thread.joinable())
                {
                    thread.join();
                }
            });

            write.reset();

            std::vector<const char*> cmd = {"/bin/bash", "-c", "echo DmesgTest > /dev/kmsg"};
            VERIFY_ARE_EQUAL(RunCommand(vm, cmd), 0);

<<<<<<< HEAD
            VERIFY_ARE_EQUAL(WslShutdownVirtualMachine(vm, 30 * 1000), S_OK);
            detach.reset();

            auto contentString = std::string(dmesgContent.begin(), dmesgContent.end());

            VERIFY_ARE_NOT_EQUAL(contentString.find("Run /init as init process"), std::string::npos);
            VERIFY_ARE_NOT_EQUAL(contentString.find("DmesgTest"), std::string::npos);

            return contentString;
        };

        auto validateFirstDmesgLine = [](const std::string& dmesg, const char* expected) {
            auto firstLf = dmesg.find("\n");
            VERIFY_ARE_NOT_EQUAL(firstLf, std::string::npos);
            VERIFY_IS_TRUE(dmesg.find(expected) < firstLf);
        };

        // Dmesg without early boot logging
        {
            auto dmesg = createVmWithDmesg(false);
=======
        auto detach = wil::scope_exit_log(WI_DIAGNOSTICS_INFO, [&]() {
            vm.reset();
            if (thread.joinable())
            {
                thread.join();
            }
        });

        std::vector<const char*> cmd = {"/bin/bash", "-c", "echo DmesgTest > /dev/kmsg"};
        VERIFY_ARE_EQUAL(RunCommand(vm.get(), cmd), 0);

        VERIFY_ARE_EQUAL(WslShutdownVirtualMachine(vm.get(), 30 * 1000), S_OK);
        detach.reset();
>>>>>>> 9529e2df

            // Verify that the first line is "brd: module loaded";
            validateFirstDmesgLine(dmesg, "brd: module loaded");
        }

        // Dmesg with early boot logging
        {
            auto dmesg = createVmWithDmesg(true);
            validateFirstDmesgLine(dmesg, "Linux version");
        }
    }

    TEST_METHOD(TerminationCallback)
    {
        WSL2_TEST_ONLY();

        std::promise<std::pair<VirtualMachineTerminationReason, std::wstring>> callbackInfo;

        auto callback = [](void* context, VirtualMachineTerminationReason reason, LPCWSTR details) -> HRESULT {
            auto* future = reinterpret_cast<std::promise<std::pair<VirtualMachineTerminationReason, std::wstring>>*>(context);

            future->set_value(std::make_pair(reason, details));

            return S_OK;
        };

        VirtualMachineSettings settings{};
        settings.CPU.CpuCount = 4;
        settings.DisplayName = L"LSW";
        settings.Memory.MemoryMb = 1024;
        settings.Options.BootTimeoutMs = 30000;
        settings.Options.TerminationCallback = callback;
        settings.Options.TerminationContext = &callbackInfo;

        auto vm = CreateVm(&settings);

        VERIFY_SUCCEEDED(WslShutdownVirtualMachine(vm.get(), 30 * 1000));

        auto future = callbackInfo.get_future();
        auto result = future.wait_for(std::chrono::seconds(10));
        auto [reason, details] = future.get();
        VERIFY_ARE_EQUAL(reason, VirtualMachineTerminationReasonShutdown);
        VERIFY_ARE_NOT_EQUAL(details, L"");
    }

    TEST_METHOD(CreateVmSmokeTest)
    {
        WSL2_TEST_ONLY();

        VirtualMachineSettings settings{};
        settings.CPU.CpuCount = 4;
        settings.DisplayName = L"LSW";
        settings.Memory.MemoryMb = 1024;
        settings.Options.BootTimeoutMs = 30000;

        auto vm = CreateVm(&settings);

        // Create a process and wait for it to exit
        {
            std::vector<const char*> commandLine{"/bin/sh", "-c", "echo $bar", nullptr};

            std::vector<ProcessFileDescriptorSettings> fds(3);
            fds[0].Number = 0;
            fds[1].Number = 1;
            fds[2].Number = 2;

            std::vector<const char*> env{"bar=foo", nullptr};
            CreateProcessSettings createProcessSettings{};
            createProcessSettings.Executable = "/bin/sh";
            createProcessSettings.Arguments = commandLine.data();
            createProcessSettings.FileDescriptors = fds.data();
            createProcessSettings.Environment = env.data();
            createProcessSettings.FdCount = 3;

            int pid = -1;
            VERIFY_SUCCEEDED(WslCreateLinuxProcess(vm.get(), &createProcessSettings, &pid));

            LogInfo("pid: %lu", pid);

            std::vector<char> buffer(100);

            DWORD bytes{};
            if (!ReadFile(createProcessSettings.FileDescriptors[1].Handle, buffer.data(), (DWORD)buffer.size(), &bytes, nullptr))
            {
                LogError("ReadFile: %lu, handle: 0x%x", GetLastError(), createProcessSettings.FileDescriptors[1].Handle);
                VERIFY_FAIL();
            }

            VERIFY_ARE_EQUAL(buffer.data(), std::string("foo\n"));

            WaitResult result{};
            VERIFY_SUCCEEDED(WslWaitForLinuxProcess(vm.get(), pid, 1000, &result));
            VERIFY_ARE_EQUAL(result.State, ProcessStateExited);
            VERIFY_ARE_EQUAL(result.Code, 0);
        }

        // Create a 'stuck' process and kill it
        {
            std::vector<const char*> commandLine{"/usr/bin/sleep", "100000", nullptr};

            std::vector<ProcessFileDescriptorSettings> fds(3);
            fds[0].Number = 0;
            fds[1].Number = 1;
            fds[2].Number = 2;

            CreateProcessSettings createProcessSettings{};
            createProcessSettings.Executable = commandLine[0];
            createProcessSettings.Arguments = commandLine.data();
            createProcessSettings.FileDescriptors = fds.data();
            createProcessSettings.Environment = nullptr;
            createProcessSettings.FdCount = 3;

            int pid = -1;
            VERIFY_SUCCEEDED(WslCreateLinuxProcess(vm.get(), &createProcessSettings, &pid));

            // Verify that the process is in a running state
            WaitResult result{};
            VERIFY_SUCCEEDED(WslWaitForLinuxProcess(vm.get(), pid, 1000, &result));
            VERIFY_ARE_EQUAL(result.State, ProcessStateRunning);

            // Verify that it can be killed.
            VERIFY_SUCCEEDED(WslSignalLinuxProcess(vm.get(), pid, 9));

            // Verify that the process is in a running state

            VERIFY_SUCCEEDED(WslWaitForLinuxProcess(vm.get(), pid, 1000, &result));
            VERIFY_ARE_EQUAL(result.State, ProcessStateSignaled);
            VERIFY_ARE_EQUAL(result.Code, 9);
        }

        // Test various error paths
        {
            std::vector<const char*> commandLine{"dummy", "100000", nullptr};

            std::vector<ProcessFileDescriptorSettings> fds(3);
            fds[0].Number = 0;
            fds[1].Number = 1;
            fds[2].Number = 2;

            CreateProcessSettings createProcessSettings{};
            createProcessSettings.Executable = commandLine[0];
            createProcessSettings.Arguments = commandLine.data();
            createProcessSettings.FileDescriptors = fds.data();
            createProcessSettings.Environment = nullptr;
            createProcessSettings.FdCount = 3;

            int pid = -1;
            VERIFY_ARE_EQUAL(WslCreateLinuxProcess(vm.get(), &createProcessSettings, &pid), E_FAIL);

            WaitResult result{};
            VERIFY_ARE_EQUAL(WslWaitForLinuxProcess(vm.get(), 1234, 1000, &result), E_FAIL);
            VERIFY_ARE_EQUAL(result.State, ProcessStateUnknown);
        }
    }

    TEST_METHOD(InteractiveShell)
    {
        WSL2_TEST_ONLY();

        VirtualMachineSettings settings{};
        settings.CPU.CpuCount = 4;
        settings.DisplayName = L"LSW";
        settings.Memory.MemoryMb = 2048;
        settings.Options.BootTimeoutMs = 30 * 1000;
        settings.Options.EnableDebugShell = true;
        settings.Networking.Mode = NetworkingModeNone;

        auto vm = CreateVm(&settings);

        std::vector<const char*> commandLine{"/bin/sh", nullptr};

        std::vector<ProcessFileDescriptorSettings> fds(2);
        fds[0].Number = 0;
        fds[0].Type = TerminalInput;
        fds[1].Number = 1;
        fds[1].Type = TerminalOutput;

        CreateProcessSettings createProcessSettings{};
        createProcessSettings.Executable = "/bin/sh";
        createProcessSettings.Arguments = commandLine.data();
        createProcessSettings.FileDescriptors = fds.data();
        createProcessSettings.FdCount = static_cast<ULONG>(fds.size());

        int pid = -1;
        VERIFY_SUCCEEDED(WslCreateLinuxProcess(vm.get(), &createProcessSettings, &pid));

        auto validateTtyOutput = [&](const std::string& expected) {
            std::string buffer(expected.size(), '\0');

            DWORD offset = 0;

            while (offset < buffer.size())
            {
                DWORD bytesRead{};
                VERIFY_IS_TRUE(ReadFile(
                    createProcessSettings.FileDescriptors[1].Handle, buffer.data() + offset, static_cast<DWORD>(buffer.size() - offset), &bytesRead, nullptr));

                offset += bytesRead;
            }

            buffer.resize(offset);
            VERIFY_ARE_EQUAL(buffer, expected);
        };

        auto writeTty = [&](const std::string& content) {
            VERIFY_IS_TRUE(WriteFile(
                createProcessSettings.FileDescriptors[0].Handle, content.data(), static_cast<DWORD>(content.size()), nullptr, nullptr));
        };

        // Expect the shell prompt to be displayed
        validateTtyOutput("#");
        writeTty("echo OK\n");
        validateTtyOutput(" echo OK\r\nOK");

        // Validate that the interactive process successfully starts
        wil::unique_handle process;
        VERIFY_SUCCEEDED(WslLaunchInteractiveTerminal(
            createProcessSettings.FileDescriptors[0].Handle, createProcessSettings.FileDescriptors[1].Handle, &process));

        // Exit the shell
        writeTty("exit\n");
        VERIFY_ARE_EQUAL(WaitForSingleObject(process.get(), 30 * 1000), WAIT_OBJECT_0);
    }

    TEST_METHOD(NATNetworking)
    {
        WSL2_TEST_ONLY();

        VirtualMachineSettings settings{};
        settings.CPU.CpuCount = 4;
        settings.DisplayName = L"LSW";
        settings.Memory.MemoryMb = 2048;
        settings.Options.BootTimeoutMs = 30 * 1000;
        settings.Networking.Mode = NetworkingModeNAT;

        auto vm = CreateVm(&settings);

        // Validate that eth0 has an ip address
        VERIFY_ARE_EQUAL(
            RunCommand(
                vm.get(),
                {"/bin/bash",
                 "-c",
                 "ip a  show dev eth0 | grep -iF 'inet ' |  grep -E '[0-9]{1,3}\\.[0-9]{1,3}\\.[0-9]{1,3}\\.[0-9]{1,3}'"}),
            0);

        // Verify that /etc/resolv.conf is configured
        VERIFY_ARE_EQUAL(RunCommand(vm.get(), {"/bin/grep", "-iF", "nameserver", "/etc/resolv.conf"}), 0);
    }

    TEST_METHOD(NATPortMapping)
    {
        WSL2_TEST_ONLY();

        VirtualMachineSettings settings{};
        settings.CPU.CpuCount = 4;
        settings.DisplayName = L"LSW";
        settings.Memory.MemoryMb = 2048;
        settings.Options.BootTimeoutMs = 30 * 1000;
        settings.Networking.Mode = NetworkingModeNAT;

        auto vm = CreateVm(&settings);

        auto waitForOutput = [](HANDLE Handle, const char* Content) {
            std::string output;
            DWORD index = 0;
            while (true) // TODO: timeout
            {
                constexpr auto bufferSize = 100;

                output.resize(output.size() + bufferSize);
                DWORD bytesRead = 0;
                if (!ReadFile(Handle, &output[index], bufferSize, &bytesRead, nullptr))
                {
                    LogError("ReadFile failed with %lu", GetLastError());
                    VERIFY_FAIL();
                }

                output.resize(index + bytesRead);

                if (bytesRead == 0)
                {
                    LogError("Process exited, output: %hs", output.c_str());
                    VERIFY_FAIL();
                }

                index += bytesRead;
                if (output.find(Content) != std::string::npos)
                {
                    break;
                }
            }
        };

        auto listen = [&](short port, const char* content, bool ipv6) {
            auto cmd = std::format("echo -n '{}' | /usr/bin/socat -dd TCP{}-LISTEN:{},reuseaddr -", content, ipv6 ? "6" : "", port);
            auto [pid, in, out, err] = LaunchCommand(vm.get(), {"/bin/bash", "-c", cmd.c_str()});
            waitForOutput(err.get(), "listening on");

            return pid;
        };

        auto connectAndRead = [&](short port, int family) -> std::string {
            SOCKADDR_INET addr{};
            addr.si_family = family;
            INETADDR_SETLOOPBACK((PSOCKADDR)&addr);
            SS_PORT(&addr) = htons(port);

            wil::unique_socket hostSocket{socket(family, SOCK_STREAM, IPPROTO_TCP)};
            THROW_LAST_ERROR_IF(!hostSocket);
            THROW_LAST_ERROR_IF(connect(hostSocket.get(), reinterpret_cast<SOCKADDR*>(&addr), sizeof(addr)) == SOCKET_ERROR);

            return ReadToString(hostSocket.get());
        };

        auto expectContent = [&](short port, int family, const char* expected) {
            auto content = connectAndRead(port, family);
            VERIFY_ARE_EQUAL(content, expected);
        };

        auto expectNotBound = [&](short port, int family) {
            auto result = wil::ResultFromException([&]() { connectAndRead(port, family); });

            VERIFY_ARE_EQUAL(result, HRESULT_FROM_WIN32(WSAECONNREFUSED));
        };

        // Map port
        PortMappingSettings port{1234, 80, AF_INET};
        VERIFY_SUCCEEDED(WslMapPort(vm.get(), &port));

        // Validate that the same port can't be bound twice
        VERIFY_ARE_EQUAL(WslMapPort(vm.get(), &port), HRESULT_FROM_WIN32(ERROR_ALREADY_EXISTS));

        // Check simple case
        listen(80, "port80", false);
        expectContent(1234, AF_INET, "port80");

        // Validate that same port mapping can be reused
        listen(80, "port80", false);
        expectContent(1234, AF_INET, "port80");

        // Validate that the connection is immediately reset if the port is not bound on the linux side
        expectContent(1234, AF_INET, "");

        // Add a ipv6 binding
        PortMappingSettings portv6{1234, 80, AF_INET6};
        VERIFY_SUCCEEDED(WslMapPort(vm.get(), &portv6));

        // Validate that ipv6 bindings work as well.
        listen(80, "port80ipv6", true);
        expectContent(1234, AF_INET6, "port80ipv6");

        // Unmap the ipv4 port
        VERIFY_SUCCEEDED(WslUnmapPort(vm.get(), &port));
        expectNotBound(1234, AF_INET);

        // Verify that a proper error is returned if the mapping doesn't exist
        VERIFY_ARE_EQUAL(WslUnmapPort(vm.get(), &port), HRESULT_FROM_WIN32(ERROR_NOT_FOUND));

        // Unmap the v6 port
        VERIFY_SUCCEEDED(WslUnmapPort(vm.get(), &portv6));
        expectNotBound(1234, AF_INET6);

        // Map another port as v6 only
        PortMappingSettings portv6Only{1235, 81, AF_INET6};
        VERIFY_SUCCEEDED(WslMapPort(vm.get(), &portv6Only));

        listen(81, "port81ipv6", true);
        expectContent(1235, AF_INET6, "port81ipv6");
        expectNotBound(1235, AF_INET);

        VERIFY_SUCCEEDED(WslUnmapPort(vm.get(), &portv6Only));
        VERIFY_ARE_EQUAL(WslUnmapPort(vm.get(), &portv6Only), HRESULT_FROM_WIN32(ERROR_NOT_FOUND));
        expectNotBound(1235, AF_INET6);

        // Create a forking relay and stress test
        VERIFY_SUCCEEDED(WslMapPort(vm.get(), &port));

        auto [pid, in, out, err] =
            LaunchCommand(vm.get(), {"/usr/bin/socat", "-dd", "TCP-LISTEN:80,fork,reuseaddr", "system:'echo -n OK'"});
        waitForOutput(err.get(), "listening on");

        for (auto i = 0; i < 100; i++)
        {
            expectContent(1234, AF_INET, "OK");
        }

        VERIFY_SUCCEEDED(WslUnmapPort(vm.get(), &port));
    }
};<|MERGE_RESOLUTION|>--- conflicted
+++ resolved
@@ -124,7 +124,8 @@
 
     TEST_METHOD(CustomDmesgOutput)
     {
-<<<<<<< HEAD
+        WSL2_TEST_ONLY();
+
         auto createVmWithDmesg = [this](bool earlyBootLogging) {
             auto [read, write] = CreateSubprocessPipe(false, false);
 
@@ -144,20 +145,6 @@
                 while (true)
                 {
                     dmesgContent.resize(Offset + bufferSize);
-=======
-        WSL2_TEST_ONLY();
-
-        auto [read, write] = CreateSubprocessPipe(false, false);
-
-        VirtualMachineSettings settings{};
-        settings.CPU.CpuCount = 4;
-        settings.DisplayName = L"LSW";
-        settings.Memory.MemoryMb = 1024;
-        settings.Options.BootTimeoutMs = 30000;
-        settings.Options.Dmesg = write.get();
-
-        std::vector<char> dmesgContent;
->>>>>>> 9529e2df
 
                     DWORD Read{};
                     if (!ReadFile(read, &dmesgContent[Offset], bufferSize, &Read, nullptr))
@@ -177,7 +164,7 @@
             std::thread thread(readDmesg);
             auto vm = CreateVm(&settings);
             auto detach = wil::scope_exit_log(WI_DIAGNOSTICS_INFO, [&]() {
-                WslReleaseVirtualMachine(vm);
+                vm.reset();
                 if (thread.joinable())
                 {
                     thread.join();
@@ -187,9 +174,8 @@
             write.reset();
 
             std::vector<const char*> cmd = {"/bin/bash", "-c", "echo DmesgTest > /dev/kmsg"};
-            VERIFY_ARE_EQUAL(RunCommand(vm, cmd), 0);
-
-<<<<<<< HEAD
+            VERIFY_ARE_EQUAL(RunCommand(vm.get(), cmd), 0);
+
             VERIFY_ARE_EQUAL(WslShutdownVirtualMachine(vm, 30 * 1000), S_OK);
             detach.reset();
 
@@ -210,21 +196,6 @@
         // Dmesg without early boot logging
         {
             auto dmesg = createVmWithDmesg(false);
-=======
-        auto detach = wil::scope_exit_log(WI_DIAGNOSTICS_INFO, [&]() {
-            vm.reset();
-            if (thread.joinable())
-            {
-                thread.join();
-            }
-        });
-
-        std::vector<const char*> cmd = {"/bin/bash", "-c", "echo DmesgTest > /dev/kmsg"};
-        VERIFY_ARE_EQUAL(RunCommand(vm.get(), cmd), 0);
-
-        VERIFY_ARE_EQUAL(WslShutdownVirtualMachine(vm.get(), 30 * 1000), S_OK);
-        detach.reset();
->>>>>>> 9529e2df
 
             // Verify that the first line is "brd: module loaded";
             validateFirstDmesgLine(dmesg, "brd: module loaded");
